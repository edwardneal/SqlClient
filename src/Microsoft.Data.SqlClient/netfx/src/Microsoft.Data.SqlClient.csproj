﻿<Project Sdk="Microsoft.NET.Sdk">
  <PropertyGroup>
    <AssemblyName>Microsoft.Data.SqlClient</AssemblyName>
    <TargetFramework>net462</TargetFramework>
    <OSGroup Condition="'$(OSGroup)' == ''">$(OS)</OSGroup>
    <ProjectGuid>{407890AC-9876-4FEF-A6F1-F36A876BAADE}</ProjectGuid>
    <RootNamespace />
    <EnableLocalAppContext>true</EnableLocalAppContext>
    <OutputPlatform>AnyCPU</OutputPlatform>
    <BinPath>$(BinFolder)$(Configuration).$(OutputPlatform)\</BinPath>
    <ObjPath>$(ObjFolder)$(Configuration).$(OutputPlatform)\</ObjPath>
    <OutputPath>$(BinPath)$(AssemblyName)\netfx\</OutputPath>
    <DocumentationFile>$(OutputPath)\Microsoft.Data.SqlClient.xml</DocumentationFile>
    <IntermediateOutputPath>$(ObjPath)$(AssemblyName)\netfx\</IntermediateOutputPath>
    <Product>Framework $(BaseProduct)</Product>
    <EnableDefaultCompileItems>false</EnableDefaultCompileItems>
    <ProduceReferenceAssembly>false</ProduceReferenceAssembly>
  </PropertyGroup>
  <!--Generating Strong Name-->
  <PropertyGroup Condition="$(CDP_BUILD_TYPE)==Official">
    <SignAssembly>true</SignAssembly>
    <KeyFile>$(SigningKeyPath)</KeyFile>
    <AssemblyOriginatorKeyFile>$(SigningKeyPath)</AssemblyOriginatorKeyFile>
  </PropertyGroup>
  <PropertyGroup Condition="$(CDP_BUILD_TYPE)!=Official">
    <AssemblyOriginatorKeyFile>$(SigningKeyPath)</AssemblyOriginatorKeyFile>
  </PropertyGroup>
  <!-- Override debugtype=portable in Directory.Build.props for netfx -->
  <PropertyGroup>
    <DebugType>full</DebugType>
  </PropertyGroup>
  <ItemGroup Condition="$(CDP_BUILD_TYPE)!=Official">
    <AssemblyAttribute Include="System.Runtime.CompilerServices.InternalsVisibleToAttribute">
      <_Parameter1>UnitTests</_Parameter1>
    </AssemblyAttribute>
  </ItemGroup>
  <ItemGroup>
    <EmbeddedFiles Include="$(GeneratedAssemblyInfoFile)" />
  </ItemGroup>
  <PropertyGroup>
    <!-- CSC Compiler Options -->
    <NoConfig>True</NoConfig>
    <AllowUnsafeBlocks>True</AllowUnsafeBlocks>
    <CheckForOverflowUnderflow>False</CheckForOverflowUnderflow>
    <NoWarn>1701,1702</NoWarn>
    <GenerateFullPaths>True</GenerateFullPaths>
    <NoStandardLib>True</NoStandardLib>
    <WarningLevel>4</WarningLevel>
    <FileAlignment>512</FileAlignment>
    <HighEntropyVA>True</HighEntropyVA>
    <DebugSymbols>True</DebugSymbols>
    <NoLogo>True</NoLogo>
    <SubsystemVersion>6.00</SubsystemVersion>
    <OutputType>Library</OutputType>
    <TreatWarningsAsErrors>True</TreatWarningsAsErrors>
    <Utf8Output>True</Utf8Output>
    <ErrorReport>None</ErrorReport>
    <BuildProjectReferences>True</BuildProjectReferences>
    <GenerateAssemblyRefs>True</GenerateAssemblyRefs>
    <DefineConstants>$(DefineConstants);USEOFFSET;CODE_ANALYSIS_BASELINE;FEATURE_LEGACYSURFACEAREA;FEATURE_UTF32;FEATURE_UTF7;TRACE;</DefineConstants>
    <!-- Preprocess properties -->
    <AllowPartialTrustedCalls>true</AllowPartialTrustedCalls>
    <AssemblyKeyType>ECMA</AssemblyKeyType>
    <!-- the RawClDefines was the only way to get AssemblyAttributes.cs to not include [SecurityRules] which break the link step -->
    <GenerateAssemblyAttribute>true</GenerateAssemblyAttribute>
    <RawClDefines>$(RawClDefines);SUPPRESS_SECURITY_RULES=1</RawClDefines>
    <!-- ADO.NET internal defines -->
    <ComCompatibleSideBySide>True</ComCompatibleSideBySide>
    <GenerateTargetFrameworkAttribute>False</GenerateTargetFrameworkAttribute>
  </PropertyGroup>
  <!-- ********************** Configuration and Platform specific properties ********************* -->
  <!-- All Available Configurations-->
  <PropertyGroup Condition="'$(Configuration)|$(Platform)' == 'Debug|AnyCPU'" />
  <PropertyGroup Condition="'$(Configuration)|$(Platform)' == 'Release|AnyCPU'" />
  <PropertyGroup Condition="$(Configuration.Contains('Debug'))">
    <DefineConstants>$(DefineConstants);DEBUG;DBG;_DEBUG;_LOGGING;RESOURCE_ANNOTATION_WORK;</DefineConstants>
    <DebugType>Full</DebugType>
    <Optimize>False</Optimize>
  </PropertyGroup>
  <PropertyGroup Condition="$(Configuration.Contains('Release'))">
    <DefineConstants>$(DefineConstants);RETAIL;</DefineConstants>
    <DebugType>Pdbonly</DebugType>
    <Optimize>True</Optimize>
  </PropertyGroup>
  <ItemGroup>
    <Reference Include="System" />
    <Reference Include="System.Configuration" />
    <Reference Include="System.Runtime.Serialization" />
    <Reference Include="System.Security" />
    <Reference Include="System.Data" />
    <Reference Include="System.Xml" />
    <Reference Include="System.Runtime.Caching" />
    <Reference Include="System.Transactions" />
    <Reference Include="System.EnterpriseServices" />
  </ItemGroup>

  <!-- OS Constants ==================================================== -->
  <PropertyGroup>
    <!-- Netfx project only builds for Windows, so we always define _WINDOWS here -->
    <DefineConstants>$(DefineConstants),_WINDOWS</DefineConstants>
  </PropertyGroup>

  <!-- Compiled Files ================================================== -->
  <ItemGroup>
    <Compile Include="$(CommonSourceRoot)Interop\Common\Sni\SniErrors.cs">
      <Link>Interop\Common\Sni\SniErrors.cs</Link>
    </Compile>
    <Compile Include="$(CommonSourceRoot)Interop\Windows\Kernel32\FileTypes.cs">
      <Link>Interop\Windows\Kernel32\FileTypes.cs</Link>
    </Compile>
    <Compile Include="$(CommonSourceRoot)Interop\Windows\Kernel32\IoControlCodeAccess.cs">
      <Link>Interop\Windows\Kernel32\IoControlCodeAccess.cs</Link>
    </Compile>
    <Compile Include="$(CommonSourceRoot)Interop\Windows\Kernel32\IoControlTransferType.cs">
      <Link>Interop\Windows\Kernel32\IoControlTransferType.cs</Link>
    </Compile>
    <Compile Include="$(CommonSourceRoot)Interop\Windows\Kernel32\Kernel32.cs">
      <Link>Interop\Windows\Kernel32\Kernel32.cs</Link>
    </Compile>
    <Compile Include="$(CommonSourceRoot)Interop\Windows\Kernel32\Kernel32Safe.netfx.cs">
      <Link>Interop\Windows\Kernel32\Kernel32Safe.netfx.cs</Link>
    </Compile>
    <Compile Include="$(CommonSourceRoot)Interop\Windows\NtDll\CreateDisposition.cs">
      <Link>Interop\Windows\NtDll\CreateDisposition.cs</Link>
    </Compile>
    <Compile Include="$(CommonSourceRoot)Interop\Windows\NtDll\CreateOptions.cs">
      <Link>Interop\Windows\NtDll\CreateOptions.cs</Link>
    </Compile>
    <Compile Include="$(CommonSourceRoot)Interop\Windows\NtDll\DesiredAccess.cs">
      <Link>Interop\Windows\NtDll\DesiredAccess.cs</Link>
    </Compile>
    <Compile Include="$(CommonSourceRoot)Interop\Windows\NtDll\FileFullEaInformation.cs">
      <Link>Interop\Windows\NtDll\FileFullEaInformation.cs</Link>
    </Compile>
    <Compile Include="$(CommonSourceRoot)Interop\Windows\NtDll\ImpersonationLevel.cs">
      <Link>Interop\Windows\NtDll\ImpersonationLevel.cs</Link>
    </Compile>
    <Compile Include="$(CommonSourceRoot)Interop\Windows\NtDll\IoStatusBlock.cs">
      <Link>Interop\Windows\NtDll\IoStatusBlock.cs</Link>
    </Compile>
    <Compile Include="$(CommonSourceRoot)Interop\Windows\NtDll\NtDll.cs">
      <Link>Interop\Windows\NtDll\NtDll.cs</Link>
    </Compile>
    <Compile Include="$(CommonSourceRoot)Interop\Windows\NtDll\ObjectAttributeFlags.cs">
      <Link>Interop\Windows\NtDll\ObjectAttributeFlags.cs</Link>
    </Compile>
    <Compile Include="$(CommonSourceRoot)Interop\Windows\NtDll\ObjectAttributes.cs">
      <Link>Interop\Windows\NtDll\ObjectAttributes.cs</Link>
    </Compile>
    <Compile Include="$(CommonSourceRoot)Interop\Windows\NtDll\SecurityQualityOfService.cs">
      <Link>Interop\Windows\NtDll\SecurityQualityOfService.cs</Link>
    </Compile>
    <Compile Include="$(CommonSourceRoot)Interop\Windows\Sni\AuthProviderInfo.cs">
      <Link>Interop\Windows\Sni\AuthProviderInfo.cs</Link>
    </Compile>
    <Compile Include="$(CommonSourceRoot)Interop\Windows\Sni\ConsumerInfo.cs">
      <Link>Interop\Windows\Sni\ConsumerInfo.cs</Link>
    </Compile>
    <Compile Include="$(CommonSourceRoot)Interop\Windows\Sni\ConsumerNumber.cs">
      <Link>Interop\Windows\Sni\ConsumerNumber.cs</Link>
    </Compile>
    <Compile Include="$(CommonSourceRoot)Interop\Windows\Sni\Delegates.cs">
      <Link>Interop\Windows\Sni\Delegates.cs</Link>
    </Compile>
    <Compile Include="$(CommonSourceRoot)Interop\Windows\Sni\IoType.cs">
      <Link>Interop\Windows\Sni\IoType.cs</Link>
    </Compile>
    <Compile Include="$(CommonSourceRoot)Interop\Windows\Sni\ISniNativeMethods.cs">
      <Link>Interop\Windows\Sni\ISniNativeMethods.cs</Link>
    </Compile>
    <Compile Include="$(CommonSourceRoot)Interop\Windows\Sni\Prefix.cs">
      <Link>Interop\Windows\Sni\Prefix.cs</Link>
    </Compile>
    <Compile Include="$(CommonSourceRoot)Interop\Windows\Sni\Provider.cs">
      <Link>Interop\Windows\Sni\Provider.cs</Link>
    </Compile>
    <Compile Include="$(CommonSourceRoot)Interop\Windows\Sni\QueryType.cs">
      <Link>Interop\Windows\Sni\QueryType.cs</Link>
    </Compile>
    <Compile Include="$(CommonSourceRoot)Interop\Windows\Sni\SniClientConsumerInfo.cs">
      <Link>Interop\Windows\Sni\SniClientConsumerInfo.cs</Link>
    </Compile>
    <Compile Include="$(CommonSourceRoot)Interop\Windows\Sni\SniConsumerInfo.cs">
      <Link>Interop\Windows\Sni\SniConsumerInfo.cs</Link>
    </Compile>
    <Compile Include="$(CommonSourceRoot)Interop\Windows\Sni\SniDnsCacheInfo.cs">
      <Link>Interop\Windows\Sni\SniDnsCacheInfo.cs</Link>
    </Compile>
    <Compile Include="$(CommonSourceRoot)Interop\Windows\Sni\SniError.cs">
      <Link>Interop\Windows\Sni\SniError.cs</Link>
    </Compile>
    <Compile Include="$(CommonSourceRoot)Interop\Windows\Sni\SniNativeMethodsArm64.netfx.cs">
      <Link>Interop\Windows\Sni\SniNativeMethodsArm64.netfx.cs</Link>
    </Compile>
    <Compile Include="$(CommonSourceRoot)Interop\Windows\Sni\SniNativeMethodsNotSupported.netfx.cs">
      <Link>Interop\Windows\Sni\SniNativeMethodsNotSupported.netfx.cs</Link>
    </Compile>
    <Compile Include="$(CommonSourceRoot)Interop\Windows\Sni\SniNativeMethodsX64.netfx.cs">
      <Link>Interop\Windows\Sni\SniNativeMethodsX64.netfx.cs</Link>
    </Compile>
    <Compile Include="$(CommonSourceRoot)Interop\Windows\Sni\SniNativeMethodsX86.netfx.cs">
      <Link>Interop\Windows\Sni\SniNativeMethodsX86.netfx.cs</Link>
    </Compile>
    <Compile Include="$(CommonSourceRoot)Interop\Windows\Sni\SniNativeWrapper.cs">
      <Link>Interop\Windows\Sni\SniNativeWrapper.cs</Link>
    </Compile>
    <Compile Include="$(CommonSourceRoot)Interop\Windows\Sni\SniSslProtocols.cs">
      <Link>Interop\Windows\Sni\SniSslProtocols.cs</Link>
    </Compile>
    <Compile Include="$(CommonSourceRoot)Interop\Windows\Sni\SqlDependencyProcessDispatcherStorage.netfx.cs">
      <Link>Interop\Windows\Sni\SqlDependencyProcessDispatcherStorage.netfx.cs</Link>
    </Compile>
    <Compile Include="$(CommonSourceRoot)Interop\Windows\Sni\TransparentNetworkResolutionMode.cs">
      <Link>Interop\Windows\Sni\TransparentNetworkResolutionMode.cs</Link>
    </Compile>
    <Compile Include="$(CommonSourceRoot)Interop\Windows\SystemErrors.cs">
      <Link>Interop\Windows\SystemErrors.cs</Link>
    </Compile>
    <Compile Include="$(CommonSourceRoot)Interop\Windows\UnicodeString.cs">
      <Link>Interop\Windows\UnicodeString.cs</Link>
    </Compile>
    <Compile Include="$(CommonSourceRoot)Microsoft\Data\Common\ActivityCorrelator.cs">
      <Link>Microsoft\Data\Common\ActivityCorrelator.cs</Link>
    </Compile>
    <Compile Include="$(CommonSourceRoot)Microsoft\Data\Common\AdapterUtil.cs">
      <Link>Microsoft\Data\Common\AdapterUtil.cs</Link>
    </Compile>
    <Compile Include="$(CommonSourceRoot)Microsoft\Data\Common\AdapterUtil.netfx.cs">
      <Link>Microsoft\Data\Common\AdapterUtil.netfx.cs</Link>
    </Compile>
    <Compile Include="$(CommonSourceRoot)Microsoft\Data\Common\BitConverterCompatible.cs">
      <Link>Microsoft\Data\Common\BitConverterCompatible.cs</Link>
    </Compile>
    <Compile Include="$(CommonSourceRoot)Microsoft\Data\Common\ConnectionString\AttestationProtocolUtilities.cs">
      <Link>Microsoft\Data\Common\ConnectionString\AttestationProtocolUtilities.cs</Link>
    </Compile>
    <Compile Include="$(CommonSourceRoot)Microsoft\Data\Common\ConnectionString\DbConnectionOptions.cs">
      <Link>Microsoft\Data\Common\ConnectionString\DbConnectionOptions.cs</Link>
    </Compile>
    <Compile Include="$(CommonSourceRoot)Microsoft\Data\Common\ConnectionString\DbConnectionOptions.Debug.cs">
      <Link>Microsoft\Data\Common\ConnectionString\DbConnectionOptions.Debug.cs</Link>
    </Compile>
    <Compile Include="$(CommonSourceRoot)Microsoft\Data\Common\ConnectionString\DbConnectionString.netfx.cs">
      <Link>Microsoft\Data\Common\ConnectionString\DbConnectionString.netfx.cs</Link>
    </Compile>
    <Compile Include="$(CommonSourceRoot)Microsoft\Data\Common\ConnectionString\DbConnectionStringDefaults.cs">
      <Link>Microsoft\Data\Common\ConnectionString\DbConnectionStringDefaults.cs</Link>
    </Compile>
    <Compile Include="$(CommonSourceRoot)Microsoft\Data\Common\ConnectionString\DbConnectionStringKeywords.cs">
      <Link>Microsoft\Data\Common\ConnectionString\DbConnectionStringKeywords.cs</Link>
    </Compile>
    <Compile Include="$(CommonSourceRoot)Microsoft\Data\Common\ConnectionString\DbConnectionStringSynonyms.cs">
      <Link>Microsoft\Data\Common\ConnectionString\DbConnectionStringSynonyms.cs</Link>
    </Compile>
    <Compile Include="$(CommonSourceRoot)Microsoft\Data\Common\ConnectionString\DbConnectionStringUtilities.cs">
      <Link>Microsoft\Data\Common\ConnectionString\DbConnectionStringUtilities.cs</Link>
    </Compile>
    <Compile Include="$(CommonSourceRoot)Microsoft\Data\Common\ConnectionString\IpAddressPreferenceUtilities.cs">
      <Link>Microsoft\Data\Common\ConnectionString\IpAddressPreferenceUtilities.cs</Link>
    </Compile>
    <Compile Include="$(CommonSourceRoot)Microsoft\Data\Common\ConnectionString\PoolBlockingUtilities.cs">
      <Link>Microsoft\Data\Common\ConnectionString\PoolBlockingUtilities.cs</Link>
    </Compile>
    <Compile Include="$(CommonSourceRoot)Microsoft\Data\SqlClient\ISqlVector.cs">
      <Link>Microsoft\Data\SqlClient\ISqlVector.cs</Link>
    </Compile>
    <Compile Include="$(CommonSourceRoot)Microsoft\Data\Common\MultipartIdentifier.cs">
      <Link>Microsoft\Data\Common\MultipartIdentifier.cs</Link>
    </Compile>
    <Compile Include="$(CommonSourceRoot)Microsoft\Data\Common\NameValuePair.cs">
      <Link>Microsoft\Data\Common\NameValuePair.cs</Link>
    </Compile>
    <Compile Include="$(CommonSourceRoot)Microsoft\Data\DataException.cs">
      <Link>Microsoft\Data\DataException.cs</Link>
    </Compile>
    <Compile Include="$(CommonSourceRoot)Microsoft\Data\OperationAbortedException.cs">
      <Link>Microsoft\Data\OperationAbortedException.cs</Link>
    </Compile>
    <Compile Include="$(CommonSourceRoot)Microsoft\Data\ProviderBase\DbConnectionClosed.cs">
      <Link>Microsoft\Data\ProviderBase\DbConnectionClosed.cs</Link>
    </Compile>
    <Compile Include="$(CommonSourceRoot)Microsoft\Data\ProviderBase\DbConnectionInternal.cs">
      <Link>Microsoft\Data\ProviderBase\DbConnectionInternal.cs</Link>
    </Compile>
    <Compile Include="$(CommonSourceRoot)Microsoft\Data\ProviderBase\DbMetaDataFactory.cs">
      <Link>Microsoft\Data\ProviderBase\DbMetaDataFactory.cs</Link>
    </Compile>
    <Compile Include="$(CommonSourceRoot)Microsoft\Data\ProviderBase\DbReferenceCollection.cs">
      <Link>Microsoft\Data\ProviderBase\DbReferenceCollection.cs</Link>
    </Compile>
    <Compile Include="$(CommonSourceRoot)Microsoft\Data\ProviderBase\FieldNameLookup.cs">
      <Link>Microsoft\Data\ProviderBase\FieldNameLookup.cs</Link>
    </Compile>
    <Compile Include="$(CommonSourceRoot)Microsoft\Data\ProviderBase\TimeoutTimer.cs">
      <Link>Microsoft\Data\ProviderBase\TimeoutTimer.cs</Link>
    </Compile>
    <Compile Include="$(CommonSourceRoot)Microsoft\Data\Sql\SqlDataSourceEnumerator.cs">
      <Link>Microsoft\Data\Sql\SqlDataSourceEnumerator.cs</Link>
    </Compile>
    <Compile Include="$(CommonSourceRoot)Microsoft\Data\Sql\SqlDataSourceEnumeratorNativeHelper.windows.cs">
      <Link>Microsoft\Data\Sql\SqlDataSourceEnumeratorNativeHelper.windows.cs</Link>
    </Compile>
    <Compile Include="$(CommonSourceRoot)Microsoft\Data\Sql\SqlDataSourceEnumeratorUtil.cs">
      <Link>Microsoft\Data\Sql\SqlDataSourceEnumeratorUtil.cs</Link>
    </Compile>
    <Compile Include="$(CommonSourceRoot)Microsoft\Data\Sql\SqlNotificationRequest.cs">
      <Link>Microsoft\Data\Sql\SqlNotificationRequest.cs</Link>
    </Compile>
    <Compile Include="$(CommonSourceRoot)Microsoft\Data\SqlClient\AAsyncCallContext.cs">
      <Link>Microsoft\Data\SqlClient\AAsyncCallContext.cs</Link>
    </Compile>
    <Compile Include="$(CommonSourceRoot)Microsoft\Data\SqlClient\ActiveDirectoryAuthenticationProvider.cs">
      <Link>Microsoft\Data\SqlClient\ActiveDirectoryAuthenticationProvider.cs</Link>
    </Compile>
    <Compile Include="$(CommonSourceRoot)Microsoft\Data\SqlClient\ActiveDirectoryAuthenticationTimeoutRetryHelper.cs">
      <Link>Microsoft\Data\SqlClient\ActiveDirectoryAuthenticationTimeoutRetryHelper.cs</Link>
    </Compile>
    <Compile Include="$(CommonSourceRoot)Microsoft\Data\SqlClient\AlwaysEncrypted\ColumnMasterKeyMetadata.cs">
      <Link>Microsoft\Data\SqlClient\AlwaysEncrypted\ColumnMasterKeyMetadata.cs</Link>
    </Compile>
    <Compile Include="$(CommonSourceRoot)Microsoft\Data\SqlClient\AlwaysEncrypted\EncryptedColumnEncryptionKeyParameters.cs">
      <Link>Microsoft\Data\SqlClient\AlwaysEncrypted\EncryptedColumnEncryptionKeyParameters.cs</Link>
    </Compile>
    <Compile Include="$(CommonSourceRoot)Microsoft\Data\SqlClient\AlwaysEncryptedEnclaveProviderUtils.cs">
      <Link>Microsoft\Data\SqlClient\AlwaysEncryptedEnclaveProviderUtils.cs</Link>
    </Compile>
    <Compile Include="$(CommonSourceRoot)Microsoft\Data\SqlClient\AlwaysEncryptedHelperClasses.cs">
      <Link>Microsoft\Data\SqlClient\AlwaysEncryptedHelperClasses.cs</Link>
    </Compile>
    <Compile Include="$(CommonSourceRoot)Microsoft\Data\SqlClient\AlwaysEncryptedKeyConverter.cs">
      <Link>Microsoft\Data\SqlClient\AlwaysEncryptedKeyConverter.cs</Link>
    </Compile>
    <Compile Include="$(CommonSourceRoot)Microsoft\Data\SqlClient\ApplicationIntent.cs">
      <Link>Microsoft\Data\SqlClient\ApplicationIntent.cs</Link>
    </Compile>
    <Compile Include="$(CommonSourceRoot)Microsoft\Data\SqlClient\AssemblyRef.cs">
      <Link>Microsoft\Data\SqlClient\AssemblyRef.cs</Link>
    </Compile>
    <Compile Include="$(CommonSourceRoot)Microsoft\Data\SqlClient\AzureAttestationBasedEnclaveProvider.cs">
      <Link>Microsoft\Data\SqlClient\AzureAttestationBasedEnclaveProvider.cs</Link>
    </Compile>
    <Compile Include="$(CommonSourceRoot)Microsoft\Data\SqlClient\ColumnEncryptionKeyInfo.cs">
      <Link>Microsoft\Data\SqlClient\ColumnEncryptionKeyInfo.cs</Link>
    </Compile>
    <Compile Include="$(CommonSourceRoot)Microsoft\Data\SqlClient\Connection\ServerInfo.cs">
      <Link>Microsoft\Data\SqlClient\Connection\ServerInfo.cs</Link>
    </Compile>
    <Compile Include="$(CommonSourceRoot)Microsoft\Data\SqlClient\Connection\SessionData.cs">
      <Link>Microsoft\Data\SqlClient\Connection\SessionData.cs</Link>
    </Compile>
    <Compile Include="$(CommonSourceRoot)Microsoft\Data\SqlClient\Connection\SessionStateRecord.cs">
      <Link>Microsoft\Data\SqlClient\Connection\SessionStateRecord.cs</Link>
    </Compile>
    <Compile Include="$(CommonSourceRoot)Microsoft\Data\SqlClient\ConnectionPool\ChannelDbConnectionPool.cs">
      <Link>Microsoft\Data\SqlClient\ConnectionPool\ChannelDbConnectionPool.cs</Link>
    </Compile>
    <Compile Include="$(CommonSourceRoot)Microsoft\Data\SqlClient\ConnectionPool\ConnectionPoolSlots.cs">
      <Link>Microsoft\Data\SqlClient\ConnectionPool\ConnectionPoolSlots.cs</Link>
    </Compile>
    <Compile Include="$(CommonSourceRoot)Microsoft\Data\SqlClient\ConnectionPool\DbConnectionPoolAuthenticationContext.cs">
      <Link>Microsoft\Data\SqlClient\ConnectionPool\DbConnectionPoolAuthenticationContext.cs</Link>
    </Compile>
    <Compile Include="$(CommonSourceRoot)Microsoft\Data\SqlClient\ConnectionPool\DbConnectionPoolAuthenticationContextKey.cs">
      <Link>Microsoft\Data\SqlClient\ConnectionPool\DbConnectionPoolAuthenticationContextKey.cs</Link>
    </Compile>
    <Compile Include="$(CommonSourceRoot)Microsoft\Data\SqlClient\ConnectionPool\DbConnectionPoolGroup.cs">
      <Link>Microsoft\Data\SqlClient\ConnectionPool\DbConnectionPoolGroup.cs</Link>
    </Compile>
    <Compile Include="$(CommonSourceRoot)Microsoft\Data\SqlClient\ConnectionPool\DbConnectionPoolGroupProviderInfo.cs">
      <Link>Microsoft\Data\SqlClient\ConnectionPool\DbConnectionPoolGroupProviderInfo.cs</Link>
    </Compile>
    <Compile Include="$(CommonSourceRoot)Microsoft\Data\SqlClient\ConnectionPool\DbConnectionPoolIdentity.cs">
      <Link>Microsoft\Data\SqlClient\ConnectionPool\DbConnectionPoolIdentity.cs</Link>
    </Compile>
    <Compile Include="$(CommonSourceRoot)Microsoft\Data\SqlClient\ConnectionPool\DbConnectionPoolKey.cs">
      <Link>Microsoft\Data\SqlClient\ConnectionPool\DbConnectionPoolKey.cs</Link>
    </Compile>
    <Compile Include="$(CommonSourceRoot)Microsoft\Data\SqlClient\ConnectionPool\DbConnectionPoolOptions.cs">
      <Link>Microsoft\Data\SqlClient\ConnectionPool\DbConnectionPoolOptions.cs</Link>
    </Compile>
    <Compile Include="$(CommonSourceRoot)Microsoft\Data\SqlClient\ConnectionPool\DbConnectionPoolProviderInfo.cs">
      <Link>Microsoft\Data\SqlClient\ConnectionPool\DbConnectionPoolProviderInfo.cs</Link>
    </Compile>
    <Compile Include="$(CommonSourceRoot)Microsoft\Data\SqlClient\ConnectionPool\DbConnectionPoolState.cs">
      <Link>Microsoft\Data\SqlClient\ConnectionPool\DbConnectionPoolState.cs</Link>
    </Compile>
    <Compile Include="$(CommonSourceRoot)Microsoft\Data\SqlClient\ConnectionPool\IDbConnectionPool.cs">
      <Link>Microsoft\Data\SqlClient\ConnectionPool\IDbConnectionPool.cs</Link>
    </Compile>
    <Compile Include="$(CommonSourceRoot)Microsoft\Data\SqlClient\ConnectionPool\SqlConnectionPoolGroupProviderInfo.cs">
      <Link>Microsoft\Data\SqlClient\ConnectionPool\SqlConnectionPoolGroupProviderInfo.cs</Link>
    </Compile>
    <Compile Include="$(CommonSourceRoot)Microsoft\Data\SqlClient\ConnectionPool\SqlConnectionPoolKey.cs">
      <Link>Microsoft\Data\SqlClient\ConnectionPool\SqlConnectionPoolKey.cs</Link>
    </Compile>
    <Compile Include="$(CommonSourceRoot)Microsoft\Data\SqlClient\ConnectionPool\SqlConnectionPoolProviderInfo.cs">
      <Link>Microsoft\Data\SqlClient\ConnectionPool\SqlConnectionPoolProviderInfo.cs</Link>
    </Compile>
    <Compile Include="$(CommonSourceRoot)Microsoft\Data\SqlClient\ConnectionPool\TransactedConnectionPool.cs">
      <Link>Microsoft\Data\SqlClient\ConnectionPool\TransactedConnectionPool.cs</Link>
    </Compile>
    <Compile Include="$(CommonSourceRoot)Microsoft\Data\SqlClient\ConnectionPool\WaitHandleDbConnectionPool.cs">
      <Link>Microsoft\Data\SqlClient\ConnectionPool\WaitHandleDbConnectionPool.cs</Link>
    </Compile>
    <Compile Include="$(CommonSourceRoot)Microsoft\Data\SqlClient\DataClassification\SensitivityClassification.cs">
      <Link>Microsoft\Data\SqlClient\DataClassification\SensitivityClassification.cs</Link>
    </Compile>
    <Compile Include="$(CommonSourceRoot)Microsoft\Data\SqlClient\Diagnostics\DiagnosticScope.cs">
      <Link>Microsoft\Data\SqlClient\Diagnostics\DiagnosticScope.cs</Link>
    </Compile>
    <Compile Include="$(CommonSourceRoot)Microsoft\Data\SqlClient\Diagnostics\DiagnosticTransactionScope.cs">
      <Link>Microsoft\Data\SqlClient\Diagnostics\DiagnosticTransactionScope.cs</Link>
    </Compile>
    <Compile Include="$(CommonSourceRoot)Microsoft\Data\SqlClient\Diagnostics\SqlClientCommandAfter.cs">
      <Link>Microsoft\Data\SqlClient\Diagnostics\SqlClientCommandAfter.cs</Link>
    </Compile>
    <Compile Include="$(CommonSourceRoot)Microsoft\Data\SqlClient\Diagnostics\SqlClientCommandBefore.cs">
      <Link>Microsoft\Data\SqlClient\Diagnostics\SqlClientCommandBefore.cs</Link>
    </Compile>
    <Compile Include="$(CommonSourceRoot)Microsoft\Data\SqlClient\Diagnostics\SqlClientCommandError.cs">
      <Link>Microsoft\Data\SqlClient\Diagnostics\SqlClientCommandError.cs</Link>
    </Compile>
    <Compile Include="$(CommonSourceRoot)Microsoft\Data\SqlClient\Diagnostics\SqlClientConnectionCloseAfter.cs">
      <Link>Microsoft\Data\SqlClient\Diagnostics\SqlClientConnectionCloseAfter.cs</Link>
    </Compile>
    <Compile Include="$(CommonSourceRoot)Microsoft\Data\SqlClient\Diagnostics\SqlClientConnectionCloseBefore.cs">
      <Link>Microsoft\Data\SqlClient\Diagnostics\SqlClientConnectionCloseBefore.cs</Link>
    </Compile>
    <Compile Include="$(CommonSourceRoot)Microsoft\Data\SqlClient\Diagnostics\SqlClientConnectionCloseError.cs">
      <Link>Microsoft\Data\SqlClient\Diagnostics\SqlClientConnectionCloseError.cs</Link>
    </Compile>
    <Compile Include="$(CommonSourceRoot)Microsoft\Data\SqlClient\Diagnostics\SqlClientConnectionOpenAfter.cs">
      <Link>Microsoft\Data\SqlClient\Diagnostics\SqlClientConnectionOpenAfter.cs</Link>
    </Compile>
    <Compile Include="$(CommonSourceRoot)Microsoft\Data\SqlClient\Diagnostics\SqlClientConnectionOpenBefore.cs">
      <Link>Microsoft\Data\SqlClient\Diagnostics\SqlClientConnectionOpenBefore.cs</Link>
    </Compile>
    <Compile Include="$(CommonSourceRoot)Microsoft\Data\SqlClient\Diagnostics\SqlClientConnectionOpenError.cs">
      <Link>Microsoft\Data\SqlClient\Diagnostics\SqlClientConnectionOpenError.cs</Link>
    </Compile>
    <Compile Include="$(CommonSourceRoot)Microsoft\Data\SqlClient\Diagnostics\SqlClientMetrics.cs">
      <Link>Microsoft\Data\SqlClient\Diagnostics\SqlClientMetrics.cs</Link>
    </Compile>
    <Compile Include="$(CommonSourceRoot)Microsoft\Data\SqlClient\Diagnostics\SqlClientTransactionCommitAfter.cs">
      <Link>Microsoft\Data\SqlClient\Diagnostics\SqlClientTransactionCommitAfter.cs</Link>
    </Compile>
    <Compile Include="$(CommonSourceRoot)Microsoft\Data\SqlClient\Diagnostics\SqlClientTransactionCommitBefore.cs">
      <Link>Microsoft\Data\SqlClient\Diagnostics\SqlClientTransactionCommitBefore.cs</Link>
    </Compile>
    <Compile Include="$(CommonSourceRoot)Microsoft\Data\SqlClient\Diagnostics\SqlClientTransactionCommitError.cs">
      <Link>Microsoft\Data\SqlClient\Diagnostics\SqlClientTransactionCommitError.cs</Link>
    </Compile>
    <Compile Include="$(CommonSourceRoot)Microsoft\Data\SqlClient\Diagnostics\SqlClientTransactionRollbackAfter.cs">
      <Link>Microsoft\Data\SqlClient\Diagnostics\SqlClientTransactionRollbackAfter.cs</Link>
    </Compile>
    <Compile Include="$(CommonSourceRoot)Microsoft\Data\SqlClient\Diagnostics\SqlClientTransactionRollbackBefore.cs">
      <Link>Microsoft\Data\SqlClient\Diagnostics\SqlClientTransactionRollbackBefore.cs</Link>
    </Compile>
    <Compile Include="$(CommonSourceRoot)Microsoft\Data\SqlClient\Diagnostics\SqlClientTransactionRollbackError.cs">
      <Link>Microsoft\Data\SqlClient\Diagnostics\SqlClientTransactionRollbackError.cs</Link>
    </Compile>
    <Compile Include="$(CommonSourceRoot)Microsoft\Data\SqlClient\Diagnostics\SqlDiagnosticListener.cs">
      <Link>Microsoft\Data\SqlClient\Diagnostics\SqlDiagnosticListener.cs</Link>
    </Compile>
    <Compile Include="$(CommonSourceRoot)Microsoft\Data\SqlClient\DisposableTemporaryOnStack.cs">
      <Link>Microsoft\Data\SqlClient\DisposableTemporaryOnStack.cs</Link>
    </Compile>
    <Compile Include="$(CommonSourceRoot)Microsoft\Data\SqlClient\EnclaveDelegate.cs">
      <Link>Microsoft\Data\SqlClient\EnclaveDelegate.cs</Link>
    </Compile>
    <Compile Include="$(CommonSourceRoot)Microsoft\Data\SqlClient\EnclaveDelegate.Crypto.cs">
      <Link>Microsoft\Data\SqlClient\EnclaveDelegate.Crypto.cs</Link>
    </Compile>
    <Compile Include="$(CommonSourceRoot)Microsoft\Data\SqlClient\EnclavePackage.cs">
      <Link>Microsoft\Data\SqlClient\EnclavePackage.cs</Link>
    </Compile>
    <Compile Include="$(CommonSourceRoot)Microsoft\Data\SqlClient\EnclaveProviderBase.cs">
      <Link>Microsoft\Data\SqlClient\EnclaveProviderBase.cs</Link>
    </Compile>
    <Compile Include="$(CommonSourceRoot)Microsoft\Data\SqlClient\EnclaveSessionCache.cs">
      <Link>Microsoft\Data\SqlClient\EnclaveSessionCache.cs</Link>
    </Compile>
    <Compile Include="$(CommonSourceRoot)Microsoft\Data\SqlClient\LocalAppContextSwitches.cs">
      <Link>Microsoft\Data\SqlClient\LocalAppContextSwitches.cs</Link>
    </Compile>
    <Compile Include="$(CommonSourceROot)Microsoft\Data\SqlClient\LocalDb\LocalDbApi.windows.cs">
      <Link>Microsoft\Data\SqlClient\LocalDb\LocalDbApi.windows.cs</Link>
    </Compile>
    <Compile Include="$(CommonSourceRoot)Microsoft\Data\SqlClient\LocalDb\LocalDbConfigurationSection.netfx.cs">
      <Link>Microsoft\Data\SqlClient\LocalDb\LocalDbConfigurationSection.netfx.cs</Link>
    </Compile>
    <Compile Include="$(CommonSourceRoot)Microsoft\Data\SqlClient\LocalDb\LocalDbInstanceElement.netfx.cs">
      <Link>Microsoft\Data\SqlClient\LocalDb\LocalDbInstanceElement.netfx.cs</Link>
    </Compile>
    <Compile Include="$(CommonSourceRoot)Microsoft\Data\SqlClient\LocalDb\LocalDbInstancesCollection.netfx.cs">
      <Link>Microsoft\Data\SqlClient\LocalDb\LocalDbInstancesCollection.netfx.cs</Link>
    </Compile>
    <Compile Include="$(CommonSourceRoot)Microsoft\Data\SqlClient\ManagedSni\ResolvedServerSpn.cs">
      <Link>Microsoft\Data\SqlClient\ManagedSni\ResolvedServerSpn.cs</Link>
    </Compile>
    <Compile Include="$(CommonSourceRoot)Microsoft\Data\SqlClient\NoneAttestationEnclaveProvider.cs">
      <Link>Microsoft\Data\SqlClient\NoneAttestationEnclaveProvider.cs</Link>
    </Compile>
    <Compile Include="$(CommonSourceRoot)Microsoft\Data\SqlClient\OnChangedEventHandler.cs">
      <Link>Microsoft\Data\SqlClient\OnChangedEventHandler.cs</Link>
    </Compile>
    <Compile Include="$(CommonSourceRoot)Microsoft\Data\SqlClient\Packet.cs">
      <Link>Microsoft\Data\SqlClient\Packet.cs</Link>
    </Compile>
    <Compile Include="$(CommonSourceRoot)Microsoft\Data\SqlClient\PacketHandle.netfx.cs">
      <Link>Microsoft\Data\SqlClient\PacketHandle.netfx.cs</Link>
    </Compile>
    <Compile Include="$(CommonSourceRoot)Microsoft\Data\SqlClient\ParameterPeekAheadValue.cs">
      <Link>Microsoft\Data\SqlClient\ParameterPeekAheadValue.cs</Link>
    </Compile>
    <Compile Include="$(CommonSourceRoot)Microsoft\Data\SqlClient\PoolBlockingPeriod.cs">
      <Link>Microsoft\Data\SqlClient\PoolBlockingPeriod.cs</Link>
    </Compile>
    <Compile Include="$(CommonSourceRoot)Microsoft\Data\SqlClient\Reliability\AppConfigManager.cs">
      <Link>Microsoft\Data\SqlClient\Reliability\AppConfigManager.cs</Link>
    </Compile>
    <!-- @TODO: Move file out of common -->
    <Compile Include="$(CommonSourceRoot)Microsoft\Data\SqlClient\Reliability\Common\SqlRetryingEventArgs.cs">
      <Link>Microsoft\Data\SqlClient\Reliability\Common\SqlRetryingEventArgs.cs</Link>
    </Compile>
    <!-- @TODO: Move file out of common -->
    <Compile Include="$(CommonSourceRoot)Microsoft\Data\SqlClient\Reliability\Common\SqlRetryIntervalBaseEnumerator.cs">
      <Link>Microsoft\Data\SqlClient\Reliability\Common\SqlRetryIntervalBaseEnumerator.cs</Link>
    </Compile>
    <!-- @TODO: Move file out of common -->
    <Compile Include="$(CommonSourceRoot)Microsoft\Data\SqlClient\Reliability\Common\SqlRetryLogic.cs">
      <Link>Microsoft\Data\SqlClient\Reliability\Common\SqlRetryLogic.cs</Link>
    </Compile>
    <!-- @TODO: Move file out of common -->
    <Compile Include="$(CommonSourceRoot)Microsoft\Data\SqlClient\Reliability\Common\SqlRetryLogicBase.cs">
      <Link>Microsoft\Data\SqlClient\Reliability\Common\SqlRetryLogicBase.cs</Link>
    </Compile>
    <!-- @TODO: Move file out of common -->
    <Compile Include="$(CommonSourceRoot)Microsoft\Data\SqlClient\Reliability\Common\SqlRetryLogicBaseProvider.cs">
      <Link>Microsoft\Data\SqlClient\Reliability\Common\SqlRetryLogicBaseProvider.cs</Link>
    </Compile>
    <!-- @TODO: Move file out of common -->
    <Compile Include="$(CommonSourceRoot)Microsoft\Data\SqlClient\Reliability\Common\SqlRetryLogicProvider.cs">
      <Link>Microsoft\Data\SqlClient\Reliability\Common\SqlRetryLogicProvider.cs</Link>
    </Compile>
    <Compile Include="$(CommonSourceRoot)Microsoft\Data\SqlClient\Reliability\IAppContextSwitchOverridesSection.cs">
      <Link>Microsoft\Data\SqlClient\Reliability\IAppContextSwitchOverridesSection.cs</Link>
    </Compile>
    <Compile Include="$(CommonSourceRoot)Microsoft\Data\SqlClient\Reliability\ISqlConfigurableRetryCommandSection.cs">
      <Link>Microsoft\Data\SqlClient\Reliability\ISqlConfigurableRetryCommandSection.cs</Link>
    </Compile>
    <Compile Include="$(CommonSourceRoot)Microsoft\Data\SqlClient\Reliability\ISqlConfigurableRetryConnectionSection.cs">
      <Link>Microsoft\Data\SqlClient\Reliability\ISqlConfigurableRetryConnectionSection.cs</Link>
    </Compile>
    <Compile Include="$(CommonSourceRoot)Microsoft\Data\SqlClient\Reliability\SqlConfigurableRetryFactory.cs">
      <Link>Microsoft\Data\SqlClient\Reliability\SqlConfigurableRetryFactory.cs</Link>
    </Compile>
    <Compile Include="$(CommonSourceRoot)Microsoft\Data\SqlClient\Reliability\SqlConfigurableRetryLogicLoader.cs">
      <Link>Microsoft\Data\SqlClient\Reliability\SqlConfigurableRetryLogicLoader.cs</Link>
    </Compile>
    <Compile Include="$(CommonSourceRoot)Microsoft\Data\SqlClient\Reliability\SqlConfigurableRetryLogicManager.cs">
      <Link>Microsoft\Data\SqlClient\Reliability\SqlConfigurableRetryLogicManager.cs</Link>
    </Compile>
    <Compile Include="$(CommonSourceRoot)Microsoft\Data\SqlClient\Reliability\SqlRetryIntervalEnumerators.cs">
      <Link>Microsoft\Data\SqlClient\Reliability\SqlRetryIntervalEnumerators.cs</Link>
    </Compile>
    <Compile Include="$(CommonSourceRoot)Microsoft\Data\SqlClient\RowsCopiedEventArgs.cs">
      <Link>Microsoft\Data\SqlClient\RowsCopiedEventArgs.cs</Link>
    </Compile>
    <Compile Include="$(CommonSourceRoot)Microsoft\Data\SqlClient\RowsCopiedEventHandler.cs">
      <Link>Microsoft\Data\SqlClient\RowsCopiedEventHandler.cs</Link>
    </Compile>
    <Compile Include="$(CommonSourceRoot)Microsoft\Data\SqlClient\Server\ExtendedClrTypeCode.cs">
      <Link>Microsoft\Data\SqlClient\Server\ExtendedClrTypeCode.cs</Link>
    </Compile>
    <Compile Include="$(CommonSourceRoot)Microsoft\Data\SqlClient\Server\ITypedGettersV3.cs">
      <Link>Microsoft\Data\SqlClient\Server\ITypedGettersV3.cs</Link>
    </Compile>
    <Compile Include="$(CommonSourceRoot)Microsoft\Data\SqlClient\Server\ITypedSettersV3.cs">
      <Link>Microsoft\Data\SqlClient\Server\ITypedSettersV3.cs</Link>
    </Compile>
    <Compile Include="$(CommonSourceRoot)Microsoft\Data\SqlClient\Server\MemoryRecordBuffer.cs">
      <Link>Microsoft\Data\SqlClient\Server\MemoryRecordBuffer.cs</Link>
    </Compile>
    <Compile Include="$(CommonSourceRoot)Microsoft\Data\SqlClient\Server\MetadataUtilsSmi.cs">
      <Link>Microsoft\Data\SqlClient\Server\MetadataUtilsSmi.cs</Link>
    </Compile>
    <Compile Include="$(CommonSourceRoot)Microsoft\Data\SqlClient\Server\SmiGettersStream.cs">
      <Link>Microsoft\Data\SqlClient\Server\SmiGettersStream.cs</Link>
    </Compile>
    <Compile Include="$(CommonSourceRoot)Microsoft\Data\SqlClient\Server\SmiMetaData.cs">
      <Link>Microsoft\Data\SqlClient\Server\SmiMetaData.cs</Link>
    </Compile>
    <Compile Include="$(CommonSourceRoot)Microsoft\Data\SqlClient\Server\SmiMetaDataProperty.cs">
      <Link>Microsoft\Data\SqlClient\Server\SmiMetaDataProperty.cs</Link>
    </Compile>
    <Compile Include="$(CommonSourceRoot)Microsoft\Data\SqlClient\Server\SmiSettersStream.cs">
      <Link>Microsoft\Data\SqlClient\Server\SmiSettersStream.cs</Link>
    </Compile>
    <Compile Include="$(CommonSourceRoot)Microsoft\Data\SqlClient\Server\SmiTypedGetterSetter.cs">
      <Link>Microsoft\Data\SqlClient\Server\SmiTypedGetterSetter.cs</Link>
    </Compile>
    <Compile Include="$(CommonSourceRoot)Microsoft\Data\SqlClient\Server\SmiXetterAccessMap.cs">
      <Link>Microsoft\Data\SqlClient\Server\SmiXetterAccessMap.cs</Link>
    </Compile>
    <Compile Include="$(CommonSourceRoot)Microsoft\Data\SqlClient\Server\SmiXetterTypeCode.cs">
      <Link>Microsoft\Data\SqlClient\Server\SmiXetterTypeCode.cs</Link>
    </Compile>
    <Compile Include="$(CommonSourceRoot)Microsoft\Data\SqlClient\Server\SqlDataRecord.cs">
      <Link>Microsoft\Data\SqlClient\Server\SqlDataRecord.cs</Link>
    </Compile>
    <Compile Include="$(CommonSourceRoot)Microsoft\Data\SqlClient\Server\SqlMetaData.cs">
      <Link>Microsoft\Data\SqlClient\Server\SqlMetaData.cs</Link>
    </Compile>
    <Compile Include="$(CommonSourceRoot)Microsoft\Data\SqlClient\Server\SqlNormalizer.cs">
      <Link>Microsoft\Data\SqlClient\Server\SqlNormalizer.cs</Link>
    </Compile>
    <Compile Include="$(CommonSourceRoot)Microsoft\Data\SqlClient\Server\SqlRecordBuffer.cs">
      <Link>Microsoft\Data\SqlClient\Server\SqlRecordBuffer.cs</Link>
    </Compile>
    <Compile Include="$(CommonSourceRoot)Microsoft\Data\SqlClient\Server\TriggerAction.netfx.cs">
      <Link>Microsoft\Data\SqlClient\Server\TriggerAction.netfx.cs</Link>
    </Compile>
    <Compile Include="$(CommonSourceRoot)Microsoft\Data\SqlClient\Server\ValueUtilsSmi.cs">
      <Link>Microsoft\Data\SqlClient\Server\ValueUtilsSmi.cs</Link>
    </Compile>
    <Compile Include="$(CommonSourceRoot)Microsoft\Data\SqlClient\Server\SqlSer.cs">
      <Link>Microsoft\Data\SqlClient\Server\SqlSer.cs</Link>
    </Compile>
    <Compile Include="$(CommonSourceRoot)Microsoft\Data\SqlClient\SessionHandle.netfx.cs">
      <Link>Microsoft\Data\SqlClient\SessionHandle.netfx.cs</Link>
    </Compile>
    <Compile Include="$(CommonSourceRoot)Microsoft\Data\SqlClient\SignatureVerificationCache.cs">
      <Link>Microsoft\Data\SqlClient\SignatureVerificationCache.cs</Link>
    </Compile>
    <Compile Include="$(CommonSourceRoot)Microsoft\Data\SqlClient\SqlAeadAes256CbcHmac256Algorithm.cs">
      <Link>Microsoft\Data\SqlClient\SqlAeadAes256CbcHmac256Algorithm.cs</Link>
    </Compile>
    <Compile Include="$(CommonSourceRoot)Microsoft\Data\SqlClient\SqlAeadAes256CbcHmac256EncryptionKey.cs">
      <Link>Microsoft\Data\SqlClient\SqlAeadAes256CbcHmac256EncryptionKey.cs</Link>
    </Compile>
    <Compile Include="$(CommonSourceRoot)Microsoft\Data\SqlClient\SqlAeadAes256CbcHmac256Factory.cs">
      <Link>Microsoft\Data\SqlClient\SqlAeadAes256CbcHmac256Factory.cs</Link>
    </Compile>
    <Compile Include="$(CommonSourceRoot)Microsoft\Data\SqlClient\SqlAuthenticationParameters.cs">
      <Link>Microsoft\Data\SqlClient\SqlAuthenticationParameters.cs</Link>
    </Compile>
    <Compile Include="$(CommonSourceRoot)Microsoft\Data\SqlClient\SqlAuthenticationProvider.cs">
      <Link>Microsoft\Data\SqlClient\SqlAuthenticationProvider.cs</Link>
    </Compile>
    <Compile Include="$(CommonSourceRoot)Microsoft\Data\SqlClient\SqlAuthenticationProviderManager.cs">
      <Link>Microsoft\Data\SqlClient\SqlAuthenticationProviderManager.cs</Link>
    </Compile>
    <Compile Include="$(CommonSourceRoot)Microsoft\Data\SqlClient\SqlAuthenticationToken.cs">
      <Link>Microsoft\Data\SqlClient\SqlAuthenticationToken.cs</Link>
    </Compile>
    <Compile Include="$(CommonSourceRoot)Microsoft\Data\SqlClient\SqlBatchCommand.cs">
      <Link>Microsoft\Data\SqlClient\SqlBatchCommand.cs</Link>
    </Compile>
    <Compile Include="$(CommonSourceRoot)Microsoft\Data\SqlClient\SqlBuffer.cs">
      <Link>Microsoft\Data\SqlClient\SqlBuffer.cs</Link>
    </Compile>
    <Compile Include="$(CommonSourceRoot)Microsoft\Data\SqlClient\SqlBulkCopy.cs">
      <Link>Microsoft\Data\SqlClient\SqlBulkCopy.cs</Link>
    </Compile>
    <Compile Include="$(CommonSourceRoot)Microsoft\Data\SqlClient\SqlBulkCopyColumnMapping.cs">
      <Link>Microsoft\Data\SqlClient\SqlBulkCopyColumnMapping.cs</Link>
    </Compile>
    <Compile Include="$(CommonSourceRoot)Microsoft\Data\SqlClient\SqlBulkCopyColumnMappingCollection.cs">
      <Link>Microsoft\Data\SqlClient\SqlBulkCopyColumnMappingCollection.cs</Link>
    </Compile>
    <Compile Include="$(CommonSourceRoot)Microsoft\Data\SqlClient\SqlBulkCopyColumnOrderHint.cs">
      <Link>Microsoft\Data\SqlClient\SqlBulkCopyColumnOrderHint.cs</Link>
    </Compile>
    <Compile Include="$(CommonSourceRoot)Microsoft\Data\SqlClient\SqlBulkCopyColumnOrderHintCollection.cs">
      <Link>Microsoft\Data\SqlClient\SqlBulkCopyColumnOrderHintCollection.cs</Link>
    </Compile>
    <Compile Include="$(CommonSourceRoot)Microsoft\Data\SqlClient\SqlBulkCopyOptions.cs">
      <Link>Microsoft\Data\SqlClient\SqlBulkCopyOptions.cs</Link>
    </Compile>
    <Compile Include="$(CommonSourceRoot)Microsoft\Data\SqlClient\SqlCachedBuffer.cs">
      <Link>Microsoft\Data\SqlClient\SqlCachedBuffer.cs</Link>
    </Compile>
    <Compile Include="$(CommonSourceRoot)Microsoft\Data\SqlClient\SqlClientEncryptionAlgorithm.cs">
      <Link>Microsoft\Data\SqlClient\SqlClientEncryptionAlgorithm.cs</Link>
    </Compile>
    <Compile Include="$(CommonSourceRoot)Microsoft\Data\SqlClient\SqlClientEncryptionAlgorithmFactory.cs">
      <Link>Microsoft\Data\SqlClient\SqlClientEncryptionAlgorithmFactory.cs</Link>
    </Compile>
    <Compile Include="$(CommonSourceRoot)Microsoft\Data\SqlClient\SqlClientEncryptionAlgorithmFactoryList.cs">
      <Link>Microsoft\Data\SqlClient\SqlClientEncryptionAlgorithmFactoryList.cs</Link>
    </Compile>
    <Compile Include="$(CommonSourceRoot)Microsoft\Data\SqlClient\SqlClientEncryptionType.cs">
      <Link>Microsoft\Data\SqlClient\SqlClientEncryptionType.cs</Link>
    </Compile>
    <Compile Include="$(CommonSourceRoot)Microsoft\Data\SqlClient\SqlClientEventSource.cs">
      <Link>Microsoft\Data\SqlClient\SqlClientEventSource.cs</Link>
    </Compile>
    <Compile Include="$(CommonSourceRoot)Microsoft\Data\SqlClient\SqlClientFactory.cs">
      <Link>Microsoft\Data\SqlClient\SqlClientFactory.cs</Link>
    </Compile>
    <Compile Include="$(CommonSourceRoot)Microsoft\Data\SqlClient\SqlClientLogger.cs">
      <Link>Microsoft\Data\SqlClient\SqlClientLogger.cs</Link>
    </Compile>
    <Compile Include="$(CommonSourceRoot)Microsoft\Data\SqlClient\SqlClientMetaDataCollectionNames.cs">
      <Link>Microsoft\Data\SqlClient\SqlClientMetaDataCollectionNames.cs</Link>
    </Compile>
    <Compile Include="$(CommonSourceRoot)Microsoft\Data\SqlClient\SqlClientPermission.netfx.cs">
      <Link>Microsoft\Data\SqlClient\SqlClientPermission.netfx.cs</Link>
    </Compile>
    <Compile Include="$(CommonSourceRoot)Microsoft\Data\SqlClient\SqlClientPermissionAttribute.netfx.cs">
      <Link>Microsoft\Data\SqlClient\SqlClientPermissionAttribute.netfx.cs</Link>
    </Compile>
    <Compile Include="$(CommonSourceRoot)Microsoft\Data\SqlClient\SqlClientSymmetricKey.cs">
      <Link>Microsoft\Data\SqlClient\SqlClientSymmetricKey.cs</Link>
    </Compile>
    <Compile Include="$(CommonSourceRoot)Microsoft\Data\SqlClient\SqlCollation.cs">
      <Link>Microsoft\Data\SqlClient\SqlCollation.cs</Link>
    </Compile>
    <Compile Include="$(CommonSourceRoot)Microsoft\Data\SqlClient\SqlColumnEncryptionCertificateStoreProvider.cs">
      <Link>Microsoft\Data\SqlClient\SqlColumnEncryptionCertificateStoreProvider.cs</Link>
    </Compile>
    <Compile Include="$(CommonSourceRoot)Microsoft\Data\SqlClient\SqlColumnEncryptionCngProvider.windows.cs">
      <Link>Microsoft\Data\SqlClient\SqlColumnEncryptionCngProvider.windows.cs</Link>
    </Compile>
    <Compile Include="$(CommonSourceRoot)Microsoft\Data\SqlClient\SqlColumnEncryptionCspProvider.windows.cs">
      <Link>Microsoft\Data\SqlClient\SqlColumnEncryptionCspProvider.windows.cs</Link>
    </Compile>
    <Compile Include="$(CommonSourceRoot)Microsoft\Data\SqlClient\SqlColumnEncryptionEnclaveProvider.cs">
      <Link>Microsoft\Data\SqlClient\SqlColumnEncryptionEnclaveProvider.cs</Link>
    </Compile>
    <Compile Include="$(CommonSourceRoot)Microsoft\Data\SqlClient\SqlColumnEncryptionKeyStoreProvider.cs">
      <Link>Microsoft\Data\SqlClient\SqlColumnEncryptionKeyStoreProvider.cs</Link>
    </Compile>
    <Compile Include="$(CommonSourceRoot)Microsoft\Data\SqlClient\SqlCommand.cs">
      <Link>Microsoft\Data\SqlClient\SqlCommand.cs</Link>
    </Compile>
    <Compile Include="$(CommonSourceRoot)Microsoft\Data\SqlClient\SqlCommand.Batch.cs">
      <Link>Microsoft\Data\SqlClient\SqlCommand.Batch.cs</Link>
    </Compile>
    <Compile Include="$(CommonSourceRoot)Microsoft\Data\SqlClient\SqlCommand.Encryption.cs">
      <Link>Microsoft\Data\SqlClient\SqlCommand.Encryption.cs</Link>
    </Compile>
    <Compile Include="$(CommonSourceRoot)Microsoft\Data\SqlClient\SqlCommand.NonQuery.cs">
      <Link>Microsoft\Data\SqlClient\SqlCommand.NonQuery.cs</Link>
    </Compile>
    <Compile Include="$(CommonSourceRoot)Microsoft\Data\SqlClient\SqlCommand.Reader.cs">
      <Link>Microsoft\Data\SqlClient\SqlCommand.Reader.cs</Link>
    </Compile>
    <Compile Include="$(CommonSourceRoot)Microsoft\Data\SqlClient\SqlCommand.Scalar.cs">
      <Link>Microsoft\Data\SqlClient\SqlCommand.Scalar.cs</Link>
    </Compile>
    <Compile Include="$(CommonSourceRoot)Microsoft\Data\SqlClient\SqlCommand.Xml.cs">
      <Link>Microsoft\Data\SqlClient\SqlCommand.Xml.cs</Link>
    </Compile>
    <Compile Include="$(CommonSourceRoot)Microsoft\Data\SqlClient\SqlCommandBuilder.cs">
      <Link>Microsoft\Data\SqlClient\SqlCommandBuilder.cs</Link>
    </Compile>
    <Compile Include="$(CommonSourceRoot)Microsoft\Data\SqlClient\SqlCommandSet.cs">
      <Link>Microsoft\Data\SqlClient\SqlCommandSet.cs</Link>
    </Compile>
    <Compile Include="$(CommonSourceRoot)Microsoft\Data\SqlClient\SqlConnection.cs">
      <Link>Microsoft\Data\SqlClient\SqlConnection.cs</Link>
    </Compile>
    <Compile Include="$(CommonSourceRoot)Microsoft\Data\SqlClient\SqlConnectionEncryptOption.cs">
      <Link>Microsoft\Data\SqlClient\SqlConnectionEncryptOption.cs</Link>
    </Compile>
    <Compile Include="$(CommonSourceRoot)Microsoft\Data\SqlClient\SqlConnectionEncryptOptionConverter.cs">
      <Link>Microsoft\Data\SqlClient\SqlConnectionEncryptOptionConverter.cs</Link>
    </Compile>
    <Compile Include="$(CommonSourceRoot)Microsoft\Data\SqlClient\SqlConnectionFactory.cs">
      <Link>Microsoft\Data\SqlClient\SqlConnectionFactory.cs</Link>
    </Compile>
    <Compile Include="$(CommonSourceRoot)Microsoft\Data\SqlClient\SqlConnectionString.cs">
      <Link>Microsoft\Data\SqlClient\SqlConnectionString.cs</Link>
    </Compile>
    <Compile Include="$(CommonSourceRoot)Microsoft\Data\SqlClient\SqlConnectionStringBuilder.cs">
      <Link>Microsoft\Data\SqlClient\SqlConnectionStringBuilder.cs</Link>
    </Compile>
    <Compile Include="$(CommonSourceRoot)Microsoft\Data\SqlClient\SqlConnectionTimeoutErrorInternal.cs">
      <Link>Microsoft\Data\SqlClient\SqlConnectionTimeoutErrorInternal.cs</Link>
    </Compile>
    <Compile Include="$(CommonSourceRoot)Microsoft\Data\SqlClient\SqlCredential.cs">
      <Link>Microsoft\Data\SqlClient\SqlCredential.cs</Link>
    </Compile>
    <Compile Include="$(CommonSourceRoot)Microsoft\Data\SqlClient\SqlDataAdapter.cs">
      <Link>Microsoft\Data\SqlClient\SqlDataAdapter.cs</Link>
    </Compile>
    <Compile Include="$(CommonSourceRoot)Microsoft\Data\SqlClient\SqlDataReader.cs">
      <Link>Microsoft\Data\SqlClient\SqlDataReader.cs</Link>
    </Compile>
    <Compile Include="$(CommonSourceRoot)Microsoft\Data\SqlClient\SqlDbColumn.cs">
      <Link>Microsoft\Data\SqlClient\SqlDbColumn.cs</Link>
    </Compile>
    <Compile Include="$(CommonSourceRoot)Microsoft\Data\SqlClient\SqlDelegatedTransaction.cs">
      <Link>Microsoft\Data\SqlClient\SqlDelegatedTransaction.cs</Link>
    </Compile>
    <Compile Include="$(CommonSourceRoot)Microsoft\Data\SqlClient\SqlDependency.cs">
      <Link>Microsoft\Data\SqlClient\SqlDependency.cs</Link>
    </Compile>
    <Compile Include="$(CommonSourceRoot)Microsoft\Data\SqlClient\SqlDependencyListener.cs">
      <Link>Microsoft\Data\SqlClient\SqlDependencyListener.cs</Link>
    </Compile>
    <Compile Include="$(CommonSourceRoot)Microsoft\Data\SqlClient\SqlDependencyUtils.cs">
      <Link>Microsoft\Data\SqlClient\SqlDependencyUtils.cs</Link>
    </Compile>
    <Compile Include="$(CommonSourceRoot)Microsoft\Data\SqlClient\SqlEnclaveAttestationParameters.Crypto.cs">
      <Link>Microsoft\Data\SqlClient\SqlEnclaveAttestationParameters.Crypto.cs</Link>
    </Compile>
    <Compile Include="$(CommonSourceRoot)Microsoft\Data\SqlClient\SqlEnclaveSession.cs">
      <Link>Microsoft\Data\SqlClient\SqlEnclaveSession.cs</Link>
    </Compile>
    <Compile Include="$(CommonSourceRoot)Microsoft\Data\SqlClient\SqlEnums.cs">
      <Link>Microsoft\Data\SqlClient\SqlEnums.cs</Link>
    </Compile>
    <Compile Include="$(CommonSourceRoot)Microsoft\Data\SqlClient\SqlEnvChange.cs">
      <Link>Microsoft\Data\SqlClient\SqlEnvChange.cs</Link>
    </Compile>
    <Compile Include="$(CommonSourceRoot)Microsoft\Data\SqlClient\SqlError.cs">
      <Link>Microsoft\Data\SqlClient\SqlError.cs</Link>
    </Compile>
    <Compile Include="$(CommonSourceRoot)Microsoft\Data\SqlClient\SqlErrorCollection.cs">
      <Link>Microsoft\Data\SqlClient\SqlErrorCollection.cs</Link>
    </Compile>
    <Compile Include="$(CommonSourceRoot)Microsoft\Data\SqlClient\SqlException.cs">
      <Link>Microsoft\Data\SqlClient\SqlException.cs</Link>
    </Compile>
    <Compile Include="$(CommonSourceRoot)Microsoft\Data\SqlClient\SQLFallbackDNSCache.cs">
      <Link>Microsoft\Data\SqlClient\SQLFallbackDNSCache.cs</Link>
    </Compile>
    <Compile Include="$(CommonSourceRoot)Microsoft\Data\SqlClient\SqlInfoMessageEvent.cs">
      <Link>Microsoft\Data\SqlClient\SqlInfoMessageEvent.cs</Link>
    </Compile>
    <Compile Include="$(CommonSourceRoot)Microsoft\Data\SqlClient\SqlInfoMessageEventHandler.cs">
      <Link>Microsoft\Data\SqlClient\SqlInfoMessageEventHandler.cs</Link>
    </Compile>
    <Compile Include="$(CommonSourceRoot)Microsoft\Data\SqlClient\SqlInternalConnection.cs">
      <Link>Microsoft\Data\SqlClient\SqlInternalConnection.cs</Link>
    </Compile>
    <Compile Include="$(CommonSourceRoot)Microsoft\Data\SqlClient\SqlInternalConnectionTds.cs">
      <Link>Microsoft\Data\SqlClient\SqlInternalConnectionTds.cs</Link>
    </Compile>
    <Compile Include="$(CommonSourceRoot)Microsoft\Data\SqlClient\SqlInternalTransaction.cs">
      <Link>Microsoft\Data\SqlClient\SqlInternalTransaction.cs</Link>
    </Compile>
    <Compile Include="$(CommonSourceRoot)Microsoft\Data\SqlClient\SqlMetaDataFactory.cs">
      <Link>Microsoft\Data\SqlClient\SqlMetaDataFactory.cs</Link>
    </Compile>
    <Compile Include="$(CommonSourceRoot)Microsoft\Data\SqlClient\SqlNotificationEventArgs.cs">
      <Link>Microsoft\Data\SqlClient\SqlNotificationEventArgs.cs</Link>
    </Compile>
    <Compile Include="$(CommonSourceRoot)Microsoft\Data\SqlClient\SqlNotificationInfo.cs">
      <Link>Microsoft\Data\SqlClient\SqlNotificationInfo.cs</Link>
    </Compile>
    <Compile Include="$(CommonSourceRoot)Microsoft\Data\SqlClient\SqlNotificationSource.cs">
      <Link>Microsoft\Data\SqlClient\SqlNotificationSource.cs</Link>
    </Compile>
    <Compile Include="$(CommonSourceRoot)Microsoft\Data\SqlClient\SqlNotificationType.cs">
      <Link>Microsoft\Data\SqlClient\SqlNotificationType.cs</Link>
    </Compile>
    <Compile Include="$(CommonSourceRoot)Microsoft\Data\SqlClient\SqlParameter.cs">
      <Link>Microsoft\Data\SqlClient\SqlParameter.cs</Link>
    </Compile>
    <Compile Include="$(CommonSourceRoot)Microsoft\Data\SqlClient\SqlParameterCollection.cs">
      <Link>Microsoft\Data\SqlClient\SqlParameterCollection.cs</Link>
    </Compile>
    <Compile Include="$(CommonSourceRoot)Microsoft\Data\SqlClient\SqlQueryMetadataCache.cs">
      <Link>Microsoft\Data\SqlClient\SqlQueryMetadataCache.cs</Link>
    </Compile>
    <Compile Include="$(CommonSourceRoot)Microsoft\Data\SqlClient\SqlReferenceCollection.cs">
      <Link>Microsoft\Data\SqlClient\SqlReferenceCollection.cs</Link>
    </Compile>
    <Compile Include="$(CommonSourceRoot)Microsoft\Data\SqlClient\SqlRowUpdatedEvent.cs">
      <Link>Microsoft\Data\SqlClient\SqlRowUpdatedEvent.cs</Link>
    </Compile>
    <Compile Include="$(CommonSourceRoot)Microsoft\Data\SqlClient\SqlRowUpdatedEventHandler.cs">
      <Link>Microsoft\Data\SqlClient\SqlRowUpdatedEventHandler.cs</Link>
    </Compile>
    <Compile Include="$(CommonSourceRoot)Microsoft\Data\SqlClient\SqlRowUpdatingEvent.cs">
      <Link>Microsoft\Data\SqlClient\SqlRowUpdatingEvent.cs</Link>
    </Compile>
    <Compile Include="$(CommonSourceRoot)Microsoft\Data\SqlClient\SqlRowUpdatingEventHandler.cs">
      <Link>Microsoft\Data\SqlClient\SqlRowUpdatingEventHandler.cs</Link>
    </Compile>
    <Compile Include="$(CommonSourceRoot)Microsoft\Data\SqlClient\SqlSecurityUtility.cs">
      <Link>Microsoft\Data\SqlClient\SqlSecurityUtility.cs</Link>
    </Compile>
    <Compile Include="$(CommonSourceRoot)Microsoft\Data\SqlClient\SqlSequentialStream.cs">
      <Link>Microsoft\Data\SqlClient\SqlSequentialStream.cs</Link>
    </Compile>
    <Compile Include="$(CommonSourceRoot)Microsoft\Data\SqlClient\SqlSequentialTextReader.cs">
      <Link>Microsoft\Data\SqlClient\SqlSequentialTextReader.cs</Link>
    </Compile>
    <Compile Include="$(CommonSourceRoot)Microsoft\Data\SqlClient\SqlStatistics.cs">
      <Link>Microsoft\Data\SqlClient\SqlStatistics.cs</Link>
    </Compile>
    <Compile Include="$(CommonSourceRoot)Microsoft\Data\SqlClient\SqlStream.cs">
      <Link>Microsoft\Data\SqlClient\SqlStream.cs</Link>
    </Compile>
    <Compile Include="$(CommonSourceRoot)Microsoft\Data\SqlClient\SqlSymmetricKeyCache.cs">
      <Link>Microsoft\Data\SqlClient\SqlSymmetricKeyCache.cs</Link>
    </Compile>
    <Compile Include="$(CommonSourceRoot)Microsoft\Data\SqlClient\SqlTransaction.cs">
      <Link>Microsoft\Data\SqlClient\SqlTransaction.cs</Link>
    </Compile>
    <Compile Include="$(CommonSourceRoot)Microsoft\Data\SqlClient\SqlUdtInfo.cs">
      <Link>Microsoft\Data\SqlClient\SqlUdtInfo.cs</Link>
    </Compile>
    <Compile Include="$(CommonSourceRoot)Microsoft\Data\SqlClient\SqlUtil.cs">
      <Link>Microsoft\Data\SqlClient\SqlUtil.cs</Link>
    </Compile>
    <Compile Include="$(CommonSourceRoot)Microsoft\Data\SqlClient\SSPI\NativeSspiContextProvider.windows.cs">
      <Link>Microsoft\Data\SqlClient\SSPI\NativeSspiContextProvider.windows..cs</Link>
    </Compile>
    <Compile Include="$(CommonSourceRoot)Microsoft\Data\SqlClient\SSPI\NegotiateSspiContextProvider.cs">
      <Link>Microsoft\Data\SqlClient\SSPI\NegotiateSspiContextProvider.cs</Link>
    </Compile>
    <Compile Include="$(CommonSourceRoot)Microsoft\Data\SqlClient\SSPI\SspiAuthenticationParameters.cs">
      <Link>Microsoft\Data\SqlClient\SSPI\SspiAuthenticationParameters.cs</Link>
    </Compile>
    <Compile Include="$(CommonSourceRoot)Microsoft\Data\SqlClient\SSPI\SspiContextProvider.cs">
      <Link>Microsoft\Data\SqlClient\SSPI\SspiContextProvider.cs</Link>
    </Compile>
    <Compile Include="$(CommonSourceRoot)Microsoft\Data\SqlClient\SortOrder.cs">
      <Link>Microsoft\Data\SqlClient\SortOrder.cs</Link>
    </Compile>
    <Compile Include="$(CommonSourceRoot)Microsoft\Data\SqlClient\TdsEnums.cs">
      <Link>Microsoft\Data\SqlClient\TdsEnums.cs</Link>
    </Compile>
    <Compile Include="$(CommonSourceRoot)Microsoft\Data\SqlClient\TdsParameterSetter.cs">
      <Link>Microsoft\Data\SqlClient\TdsParameterSetter.cs</Link>
    </Compile>
    <Compile Include="$(CommonSourceRoot)Microsoft\Data\SqlClient\TdsParser.cs">
      <Link>Microsoft\Data\SqlClient\TdsParser.cs</Link>
    </Compile>
    <Compile Include="$(CommonSourceRoot)Microsoft\Data\SqlClient\TdsParserSafeHandles.windows.cs">
      <Link>Microsoft\Data\SqlClient\TdsParserSafeHandles.windows.cs</Link>
    </Compile>
    <Compile Include="$(CommonSourceRoot)Microsoft\Data\SqlClient\TdsParserStateObject.cs">
      <Link>Microsoft\Data\SqlClient\TdsParserStateObject.cs</Link>
    </Compile>
    <Compile Include="$(CommonSourceRoot)Microsoft\Data\SqlClient\TdsParserStateObject.Multiplexer.cs">
      <Link>Microsoft\Data\SqlClient\TdsParserStateObject.Multiplexer.cs</Link>
    </Compile>
    <Compile Include="$(CommonSourceRoot)Microsoft\Data\SqlClient\TdsParserStateObjectFactory.windows.cs">
      <Link>Microsoft\Data\SqlClient\TdsParserStateObjectFactory.windows.cs</Link>
    </Compile>
    <Compile Include="$(CommonSourceRoot)Microsoft\Data\SqlClient\TdsParserStateObjectNative.windows.cs">
      <Link>Microsoft\Data\SqlClient\TdsParserStateObjectNative.windows.cs</Link>
    </Compile>
    <Compile Include="$(CommonSourceRoot)Microsoft\Data\SqlClient\TdsParserStaticMethods.cs">
      <Link>Microsoft\Data\SqlClient\TdsParserStaticMethods.cs</Link>
    </Compile>
    <Compile Include="$(CommonSourceRoot)Microsoft\Data\SqlClient\TdsRecordBufferSetter.cs">
      <Link>Microsoft\Data\SqlClient\TdsRecordBufferSetter.cs</Link>
    </Compile>
    <Compile Include="$(CommonSourceRoot)Microsoft\Data\SqlClient\TdsParserHelperClasses.cs">
      <Link>Microsoft\Data\SqlClient\TdsParserHelperClasses.cs</Link>
    </Compile>
    <Compile Include="$(CommonSourceRoot)Microsoft\Data\SqlClient\TdsParserSessionPool.cs">
      <Link>Microsoft\Data\SqlClient\TdsParserSessionPool.cs</Link>
    </Compile>
    <Compile Include="$(CommonSourceRoot)Microsoft\Data\SqlClient\TdsValueSetter.cs">
      <Link>Microsoft\Data\SqlClient\TdsValueSetter.cs</Link>
    </Compile>
    <Compile Include="$(CommonSourceRoot)Microsoft\Data\SqlClient\TransactionRequest.cs">
      <Link>Microsoft\Data\SqlClient\TransactionRequest.cs</Link>
    </Compile>
    <Compile Include="$(CommonSourceRoot)Microsoft\Data\SqlClient\Utilities\BufferWriterExtensions.netfx.cs">
      <Link>Microsoft\Data\SqlClient\Utilities\BufferWriterExtensions.netfx.cs</Link>
    </Compile>
    <Compile Include="$(CommonSourceRoot)Microsoft\Data\SqlClient\Utilities\ObjectPool.cs">
      <Link>Microsoft\Data\SqlClient\Utilities\ObjectPool.cs</Link>
    </Compile>
    <Compile Include="$(CommonSourceRoot)Microsoft\Data\SqlClient\Utilities\ObjectPools.cs">
      <Link>Microsoft\Data\SqlClient\Utilities\ObjectPools.cs</Link>
    </Compile>
    <Compile Include="$(CommonSourceRoot)Microsoft\Data\SqlClient\VirtualSecureModeEnclaveProvider.cs">
      <Link>Microsoft\Data\SqlClient\VirtualSecureModeEnclaveProvider.cs</Link>
    </Compile>
    <Compile Include="$(CommonSourceRoot)Microsoft\Data\SqlClient\VirtualSecureModeEnclaveProviderBase.cs">
      <Link>Microsoft\Data\SqlClient\VirtualSecureModeEnclaveProviderBase.cs</Link>
    </Compile>
    <Compile Include="$(CommonSourceRoot)Microsoft\Data\SqlDbTypeExtensions.cs">
      <Link>Microsoft\Data\SqlDbTypeExtensions.cs</Link>
    </Compile>
<<<<<<< HEAD
    <Compile Include="$(CommonSourceRoot)Microsoft\Data\SqlTypes\SqlFileStream.Windows.cs">
      <Link>Microsoft\Data\SqlTypes\SqlFileStream.cs</Link>
    </Compile>
    <Compile Include="$(CommonSourceRoot)Microsoft\Data\SqlTypes\SqlTypeWorkarounds.cs">
      <Link>Microsoft\Data\SqlTypes\SqlTypeWorkarounds.cs</Link>
=======
    <Compile Include="$(CommonSourceRoot)Microsoft\Data\SqlTypes\SqlFileStream.windows.cs">
      <Link>Microsoft\Data\SqlTypes\SqlFileStream.windows.cs</Link>
>>>>>>> 9bce6ad9
    </Compile>
    <Compile Include="$(CommonSourceRoot)Microsoft\Data\SqlTypes\SqlJson.cs">
      <Link>Microsoft\Data\SqlTypes\SqlJson.cs</Link>
    </Compile>
    <Compile Include="$(CommonSourceRoot)Microsoft\Data\SqlTypes\SqlVector.cs">
      <Link>Microsoft\Data\SqlTypes\SqlVector.cs</Link>
    </Compile>
    <Compile Include="$(CommonSourceRoot)Microsoft\Data\SqlTypes\SQLResource.cs">
      <Link>Microsoft\Data\SqlTypes\SQLResource.cs</Link>
    </Compile>
    <Compile Include="$(CommonSourceRoot)Microsoft\Data\SqlTypes\SqlTypeWorkarounds.cs">
      <Link>Microsoft\Data\SqlTypes\SqlTypeWorkarounds.cs</Link>
    </Compile>
    <Compile Include="$(CommonSourceRoot)Microsoft\Data\SqlClient\UserAgent\UserAgentInfo.cs">
      <Link>Microsoft\Data\SqlClient\UserAgent\UserAgentInfo.cs</Link>
    </Compile>
    <Compile Include="$(CommonSourceRoot)Microsoft\Data\SqlClient\UserAgent\UserAgentInfoDto.cs">
      <Link>Microsoft\Data\SqlClient\UserAgent\UserAgentInfoDto.cs</Link>
    </Compile>
    <Compile Include="$(CommonSourceRoot)Resources\ResCategoryAttribute.cs">
      <Link>Resources\ResCategoryAttribute.cs</Link>
    </Compile>
    <Compile Include="$(CommonSourceRoot)Resources\StringsHelper.cs">
      <Link>Resources\StringsHelper.cs</Link>
    </Compile>
    <Compile Include="$(CommonSourceRoot)Resources\ResDescriptionAttribute.cs">
      <Link>Resources\ResDescriptionAttribute.cs</Link>
    </Compile>
    <Compile Include="$(CommonSourceRoot)System\Buffers\ArrayBufferWriter.netfx.cs">
      <Link>System\Buffers\ArrayBufferWriter.netfx.cs</Link>
    </Compile>
    <Compile Include="$(CommonSourceRoot)System\Diagnostics\CodeAnalysis.netfx.cs">
      <Link>System\Diagnostics\CodeAnalysis.netfx.cs</Link>
    </Compile>
    <Compile Include="$(CommonSourceRoot)System\IO\StreamExtensions.netfx.cs">
      <Link>System\IO\StreamExtensions.netfx.cs</Link>
    </Compile>
    <Compile Include="$(CommonSourceRoot)System\Runtime\CompilerServices\IsExternalInit.netfx.cs">
      <Link>System\Runtime\CompilerServices\IsExternalInit.netfx.cs</Link>
    </Compile>
  </ItemGroup>

  <!-- Resource Files ================================================== -->
  <ItemGroup>
    <EmbeddedResource Include="$(CommonSourceRoot)Resources\Microsoft.Data.SqlClient.SqlMetaData.xml">
      <Link>Resources\Microsoft.Data.SqlClient.SqlMetaData.xml</Link>
      <LogicalName>Microsoft.Data.SqlClient.SqlMetaData.xml</LogicalName> <!-- @TODO: How necessary is this? -->
      <CopyToOutputDirectory>PreserveNewest</CopyToOutputDirectory>
    </EmbeddedResource>

    <!-- Base strings in English -->
    <EmbeddedResource Include="$(CommonSourceRoot)Resources\Strings.resx">
      <Link>Resources\Strings.resx</Link>
      <LogicalName>Microsoft.Data.SqlClient.Resources.Strings.resources</LogicalName>
      <CustomToolNamespace>System</CustomToolNamespace>
      <Generator>ResXFileCodeGenerator</Generator>
      <LastGenOutput>Strings.Designer.cs</LastGenOutput>
    </EmbeddedResource>

    <!-- Includes all strings that have been translated -->
    <EmbeddedResource Include="$(CommonSourceRoot)Resources\$(ResxFileName).*.resx">
      <Link>Resources\%(RecursiveDir)%(Filename)%(Extension)</Link>
      <LogicalName>Microsoft.Data.SqlClient.Resources.%(Filename).resources</LogicalName>
    </EmbeddedResource>

    <!-- Strings designer that depends on the resx -->
    <Compile Include="$(CommonSourceRoot)Resources\Strings.Designer.cs">
      <Link>Resources\Strings.Designer.cs</Link>
      <AutoGen>True</AutoGen>
      <DesignTime>True</DesignTime>
      <DependentUpon>Strings.resx</DependentUpon>
    </Compile>
  </ItemGroup>

  <!-- Package References ============================================== -->
  <ItemGroup>
    <PackageReference Include="Azure.Core" />
    <PackageReference Include="Azure.Identity" />
    <PackageReference Include="Microsoft.Bcl.Cryptography" />
    <PackageReference Include="Microsoft.Data.SqlClient.SNI">
      <PrivateAssets>All</PrivateAssets>
      <IncludeAssets>runtime; build; native; contentfiles; analyzers; buildtransitive</IncludeAssets>
    </PackageReference>
    <PackageReference Include="Microsoft.Extensions.Caching.Memory" />
    <PackageReference Include="Microsoft.IdentityModel.JsonWebTokens" />
    <PackageReference Include="Microsoft.IdentityModel.Protocols.OpenIdConnect" />
    <PackageReference Include="System.Buffers" />
    <PackageReference Include="System.Diagnostics.DiagnosticSource" />
    <PackageReference Include="System.Memory" />
    <PackageReference Include="System.Runtime.InteropServices.RuntimeInformation" />
    <PackageReference Include="System.Security.Cryptography.Pkcs" />
    <PackageReference Include="System.Text.Json" />
    <PackageReference Include="System.Threading.Channels" />
    <PackageReference Include="System.ValueTuple" />
  </ItemGroup>

  <!-- CodeGen Targets ================================================= -->
  <Import Project="$(ToolsDir)targets\GenerateThisAssemblyCs.targets" />
  <Import Project="$(NetFxSource)tools\targets\GenerateAssemblyRef.targets" />
  <Import Project="$(NetFxSource)tools\targets\GenerateAssemblyInfo.targets" />
</Project><|MERGE_RESOLUTION|>--- conflicted
+++ resolved
@@ -984,25 +984,14 @@
     <Compile Include="$(CommonSourceRoot)Microsoft\Data\SqlDbTypeExtensions.cs">
       <Link>Microsoft\Data\SqlDbTypeExtensions.cs</Link>
     </Compile>
-<<<<<<< HEAD
-    <Compile Include="$(CommonSourceRoot)Microsoft\Data\SqlTypes\SqlFileStream.Windows.cs">
-      <Link>Microsoft\Data\SqlTypes\SqlFileStream.cs</Link>
-    </Compile>
-    <Compile Include="$(CommonSourceRoot)Microsoft\Data\SqlTypes\SqlTypeWorkarounds.cs">
-      <Link>Microsoft\Data\SqlTypes\SqlTypeWorkarounds.cs</Link>
-=======
     <Compile Include="$(CommonSourceRoot)Microsoft\Data\SqlTypes\SqlFileStream.windows.cs">
       <Link>Microsoft\Data\SqlTypes\SqlFileStream.windows.cs</Link>
->>>>>>> 9bce6ad9
     </Compile>
     <Compile Include="$(CommonSourceRoot)Microsoft\Data\SqlTypes\SqlJson.cs">
       <Link>Microsoft\Data\SqlTypes\SqlJson.cs</Link>
     </Compile>
     <Compile Include="$(CommonSourceRoot)Microsoft\Data\SqlTypes\SqlVector.cs">
       <Link>Microsoft\Data\SqlTypes\SqlVector.cs</Link>
-    </Compile>
-    <Compile Include="$(CommonSourceRoot)Microsoft\Data\SqlTypes\SQLResource.cs">
-      <Link>Microsoft\Data\SqlTypes\SQLResource.cs</Link>
     </Compile>
     <Compile Include="$(CommonSourceRoot)Microsoft\Data\SqlTypes\SqlTypeWorkarounds.cs">
       <Link>Microsoft\Data\SqlTypes\SqlTypeWorkarounds.cs</Link>
