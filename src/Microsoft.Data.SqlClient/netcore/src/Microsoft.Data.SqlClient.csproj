﻿<Project Sdk="Microsoft.NET.Sdk">
  <PropertyGroup>
    <AssemblyName>Microsoft.Data.SqlClient</AssemblyName>
    <TargetFrameworks>net8.0;net9.0</TargetFrameworks>
    <GeneratePlatformNotSupportedAssemblyMessage Condition="'$(OSGroup)' == 'AnyOS'">Microsoft.Data.SqlClient is not supported on this platform.</GeneratePlatformNotSupportedAssemblyMessage>
    <OSGroup Condition="'$(OSGroup)' == ''">$(OS)</OSGroup>
    <!-- Allow explicit addition of the Compile files instead of all project files to be included by Default -->
    <EnableDefaultCompileItems>false</EnableDefaultCompileItems>
    <TargetGroup Condition="'$([MSBuild]::GetTargetFrameworkIdentifier($(TargetFramework)))'=='.NETCoreApp'">netcoreapp</TargetGroup>
    <Configurations>Debug;Release;</Configurations>
    <Platforms>AnyCPU;x64;x86</Platforms>
    <IntermediateOutputPath>$(ObjFolder)$(Configuration).$(Platform)\$(AssemblyName)\netcore\</IntermediateOutputPath>
    <OutputPath>$(BinFolder)$(Configuration).$(Platform)\$(AssemblyName)\netcore\</OutputPath>
    <DocumentationFile>$(OutputPath)\$(TargetFramework)\Microsoft.Data.SqlClient.xml</DocumentationFile>
    <AllowUnsafeBlocks>true</AllowUnsafeBlocks>
    <Product>Core $(BaseProduct)</Product>
    <EnableTrimAnalyzer>true</EnableTrimAnalyzer>
    <NoWarn>$(NoWarn);IL2026;IL2057;IL2072;IL2075</NoWarn>
    <RootNamespace />
    <ProduceReferenceAssembly>false</ProduceReferenceAssembly>
  </PropertyGroup>
  <!--Generating Strong Name-->
  <PropertyGroup Condition="$(CDP_BUILD_TYPE)==Official">
    <SignAssembly>true</SignAssembly>
    <KeyFile>$(SigningKeyPath)</KeyFile>
    <AssemblyOriginatorKeyFile>$(SigningKeyPath)</AssemblyOriginatorKeyFile>
  </PropertyGroup>
  <PropertyGroup Condition="$(CDP_BUILD_TYPE)!=Official">
    <AssemblyOriginatorKeyFile>$(SigningKeyPath)</AssemblyOriginatorKeyFile>
  </PropertyGroup>
  <PropertyGroup>
    <TargetFrameworkMonikerAssemblyAttributesPath>$([System.IO.Path]::Combine('$(IntermediateOutputPath)','$(TargetFramework)','$(TargetFrameworkMoniker).AssemblyAttributes$(DefaultLanguageSourceExtension)'))</TargetFrameworkMonikerAssemblyAttributesPath>
  </PropertyGroup>
  <ItemGroup Condition="$(CDP_BUILD_TYPE)!=Official">
    <InternalsVisibleTo Include="UnitTests" />
  </ItemGroup>
  <ItemGroup>
    <EmbeddedFiles Include="$(GeneratedAssemblyInfoFile)" />
    <EmbeddedFiles Include="$(TargetFrameworkMonikerAssemblyAttributesPath)" />
  </ItemGroup>

  <!-- OS Constants ==================================================== -->
  <PropertyGroup>
    <DefineConstants Condition="'$(OSGroup.ToUpper())'=='UNIX'">$(DefineConstants),_UNIX</DefineConstants>
    <DefineConstants Condition="'$(OSGroup.ToUpper())'=='WINDOWS_NT'">$(DefineConstants),_WINDOWS</DefineConstants>
  </PropertyGroup>

  <!-- Compiled Files ================================================== -->
  <ItemGroup Condition="'$(OSGroup)' != 'AnyOS'">
    <Compile Include="$(CommonSourceRoot)Interop\Common\Sni\SniErrors.cs">
      <Link>Interop\Common\Sni\SniErrors.cs</Link>
    </Compile>
    <Compile Include="$(CommonSourceRoot)Interop\Windows\Handles\SafeLibraryHandle.netcore.cs">
      <Link>Interop\Windows\Handles\SafeLibraryHandle.netcore.cs</Link>
    </Compile>
    <Compile Include="$(CommonSourceRoot)Interop\Windows\Kernel32\FileTypes.cs">
      <Link>Interop\Windows\Kernel32\FileTypes.cs</Link>
    </Compile>
    <Compile Include="$(CommonSourceRoot)Interop\Windows\Kernel32\IoControlCodeAccess.cs">
      <Link>Interop\Windows\Kernel32\IoControlCodeAccess.cs</Link>
    </Compile>
    <Compile Include="$(CommonSourceRoot)Interop\Windows\Kernel32\IoControlTransferType.cs">
      <Link>Interop\Windows\Kernel32\IoControlTransferType.cs</Link>
    </Compile>
    <Compile Include="$(CommonSourceRoot)Interop\Windows\Kernel32\Kernel32.cs">
      <Link>Interop\Windows\Kernel32\Kernel32.cs</Link>
    </Compile>
    <Compile Include="$(CommonSourceRoot)Interop\Windows\NtDll\CreateDisposition.cs">
      <Link>Interop\Windows\NtDll\CreateDisposition.cs</Link>
    </Compile>
    <Compile Include="$(CommonSourceRoot)Interop\Windows\NtDll\CreateOptions.cs">
      <Link>Interop\Windows\NtDll\CreateOptions.cs</Link>
    </Compile>
    <Compile Include="$(CommonSourceRoot)Interop\Windows\NtDll\DesiredAccess.cs">
      <Link>Interop\Windows\NtDll\DesiredAccess.cs</Link>
    </Compile>
    <Compile Include="$(CommonSourceRoot)Interop\Windows\NtDll\FileFullEaInformation.cs">
      <Link>Interop\Windows\NtDll\FileFullEaInformation.cs</Link>
    </Compile>
    <Compile Include="$(CommonSourceRoot)Interop\Windows\NtDll\ImpersonationLevel.cs">
      <Link>Interop\Windows\NtDll\ImpersonationLevel.cs</Link>
    </Compile>
    <Compile Include="$(CommonSourceRoot)Interop\Windows\NtDll\IoStatusBlock.cs">
      <Link>Interop\Windows\NtDll\IoStatusBlock.cs</Link>
    </Compile>
    <Compile Include="$(CommonSourceRoot)Interop\Windows\NtDll\NtDll.cs">
      <Link>Interop\Windows\NtDll\NtDll.cs</Link>
    </Compile>
    <Compile Include="$(CommonSourceRoot)Interop\Windows\NtDll\ObjectAttributeFlags.cs">
      <Link>Interop\Windows\NtDll\ObjectAttributeFlags.cs</Link>
    </Compile>
    <Compile Include="$(CommonSourceRoot)Interop\Windows\NtDll\ObjectAttributes.cs">
      <Link>Interop\Windows\NtDll\ObjectAttributes.cs</Link>
    </Compile>
    <Compile Include="$(CommonSourceRoot)Interop\Windows\NtDll\SecurityQualityOfService.cs">
      <Link>Interop\Windows\NtDll\SecurityQualityOfService.cs</Link>
    </Compile>
    <Compile Include="$(CommonSourceRoot)Interop\Windows\Sni\AuthProviderInfo.cs">
      <Link>Interop\Windows\Sni\AuthProviderInfo.cs</Link>
    </Compile>
    <Compile Include="$(CommonSourceRoot)Interop\Windows\Sni\ConsumerInfo.cs">
      <Link>Interop\Windows\Sni\ConsumerInfo.cs</Link>
    </Compile>
    <Compile Include="$(CommonSourceRoot)Interop\Windows\Sni\ConsumerNumber.cs">
      <Link>Interop\Windows\Sni\ConsumerNumber.cs</Link>
    </Compile>
    <Compile Include="$(CommonSourceRoot)Interop\Windows\Sni\Delegates.cs">
      <Link>Interop\Windows\Sni\Delegates.cs</Link>
    </Compile>
    <Compile Include="$(CommonSourceRoot)Interop\Windows\Sni\IoType.cs">
      <Link>Interop\Windows\Sni\IoType.cs</Link>
    </Compile>
    <Compile Include="$(CommonSourceRoot)Interop\Windows\Sni\ISniNativeMethods.cs">
      <Link>Interop\Windows\Sni\ISniNativeMethods.cs</Link>
    </Compile>
    <Compile Include="$(CommonSourceRoot)Interop\Windows\Sni\Prefix.cs">
      <Link>Interop\Windows\Sni\Prefix.cs</Link>
    </Compile>
    <Compile Include="$(CommonSourceRoot)Interop\Windows\Sni\Provider.cs">
      <Link>Interop\Windows\Sni\Provider.cs</Link>
    </Compile>
    <Compile Include="$(CommonSourceRoot)Interop\Windows\Sni\QueryType.cs">
      <Link>Interop\Windows\Sni\QueryType.cs</Link>
    </Compile>
    <Compile Include="$(CommonSourceRoot)Interop\Windows\Sni\SniClientConsumerInfo.cs">
      <Link>Interop\Windows\Sni\SniClientConsumerInfo.cs</Link>
    </Compile>
    <Compile Include="$(CommonSourceRoot)Interop\Windows\Sni\SniConsumerInfo.cs">
      <Link>Interop\Windows\Sni\SniConsumerInfo.cs</Link>
    </Compile>
    <Compile Include="$(CommonSourceRoot)Interop\Windows\Sni\SniDnsCacheInfo.cs">
      <Link>Interop\Windows\Sni\SniDnsCacheInfo.cs</Link>
    </Compile>
    <Compile Include="$(CommonSourceRoot)Interop\Windows\Sni\SniError.cs">
      <Link>Interop\Windows\Sni\SniError.cs</Link>
    </Compile>
    <Compile Include="$(CommonSourceRoot)Interop\Windows\Sni\SniNativeMethods.netcore.cs">
      <Link>Interop\Windows\Sni\SniNativeMethods.netcore.cs</Link>
    </Compile>
    <Compile Include="$(CommonSourceRoot)Interop\Windows\Sni\SniNativeWrapper.cs">
      <Link>Interop\Windows\Sni\SniNativeWrapper.cs</Link>
    </Compile>
    <Compile Include="$(CommonSourceRoot)Interop\Windows\Sni\SniSslProtocols.cs">
      <Link>Interop\Windows\Sni\SniSslProtocols.cs</Link>
    </Compile>
    <Compile Include="$(CommonSourceRoot)Interop\Windows\Sni\TransparentNetworkResolutionMode.cs">
      <Link>Interop\Windows\Sni\TransparentNetworkResolutionMode.cs</Link>
    </Compile>
    <Compile Include="$(CommonSourceRoot)Interop\Windows\SystemErrors.cs">
      <Link>Interop\Windows\SystemErrors.cs</Link>
    </Compile>
    <Compile Include="$(CommonSourceRoot)Interop\Windows\UnicodeString.cs">
      <Link>Interop\Windows\UnicodeString.cs</Link>
    </Compile>
    <Compile Include="$(CommonSourceRoot)Microsoft\Data\Common\ActivityCorrelator.cs">
      <Link>Microsoft\Data\Common\ActivityCorrelator.cs</Link>
    </Compile>
    <Compile Include="$(CommonSourceRoot)Microsoft\Data\Common\AdapterUtil.cs">
      <Link>Microsoft\Data\Common\AdapterUtil.cs</Link>
    </Compile>
    <Compile Include="$(CommonSourceRoot)Microsoft\Data\Common\AdapterUtil.netcore.cs">
      <Link>Microsoft\Data\Common\AdapterUtil.netcore.cs</Link>
    </Compile>
    <Compile Include="$(CommonSourceRoot)Microsoft\Data\Common\BitConverterCompatible.cs">
      <Link>Microsoft\Data\Common\BitConverterCompatible.cs</Link>
    </Compile>
    <Compile Include="$(CommonSourceRoot)Microsoft\Data\Common\ConnectionString\AttestationProtocolUtilities.cs">
      <Link>Microsoft\Data\Common\ConnectionString\AttestationProtocolUtilities.cs</Link>
    </Compile>
    <Compile Include="$(CommonSourceRoot)Microsoft\Data\Common\ConnectionString\DbConnectionOptions.cs">
      <Link>Microsoft\Data\Common\ConnectionString\DbConnectionOptions.cs</Link>
    </Compile>
    <Compile Include="$(CommonSourceRoot)Microsoft\Data\Common\ConnectionString\DbConnectionOptions.Debug.cs">
      <Link>Microsoft\Data\Common\ConnectionString\DbConnectionOptions.Debug.cs</Link>
    </Compile>
    <Compile Include="$(CommonSourceRoot)Microsoft\Data\Common\ConnectionString\DbConnectionStringDefaults.cs">
      <Link>Microsoft\Data\Common\ConnectionString\DbConnectionStringDefaults.cs</Link>
    </Compile>
    <Compile Include="$(CommonSourceRoot)Microsoft\Data\Common\ConnectionString\DbConnectionStringKeywords.cs">
      <Link>Microsoft\Data\Common\ConnectionString\DbConnectionStringKeywords.cs</Link>
    </Compile>
    <Compile Include="$(CommonSourceRoot)Microsoft\Data\Common\ConnectionString\DbConnectionStringSynonyms.cs">
      <Link>Microsoft\Data\Common\ConnectionString\DbConnectionStringSynonyms.cs</Link>
    </Compile>
    <Compile Include="$(CommonSourceRoot)Microsoft\Data\Common\ConnectionString\DbConnectionStringUtilities.cs">
      <Link>Microsoft\Data\Common\ConnectionString\DbConnectionStringUtilities.cs</Link>
    </Compile>
    <Compile Include="$(CommonSourceRoot)Microsoft\Data\Common\ConnectionString\IpAddressPreferenceUtilities.cs">
      <Link>Microsoft\Data\Common\ConnectionString\IpAddressPreferenceUtilities.cs</Link>
    </Compile>
    <Compile Include="$(CommonSourceRoot)Microsoft\Data\Common\ConnectionString\PoolBlockingUtilities.cs">
      <Link>Microsoft\Data\Common\ConnectionString\PoolBlockingUtilities.cs</Link>
    </Compile>
    <Compile Include="$(CommonSourceRoot)Microsoft\Data\Common\MultipartIdentifier.cs">
      <Link>Microsoft\Data\Common\MultipartIdentifier.cs</Link>
    </Compile>
    <Compile Include="$(CommonSourceRoot)Microsoft\Data\Common\NameValuePair.cs">
      <Link>Microsoft\Data\Common\NameValuePair.cs</Link>
    </Compile>
    <Compile Include="$(CommonSourceRoot)Microsoft\Data\DataException.cs">
      <Link>Microsoft\Data\DataException.cs</Link>
    </Compile>
    <Compile Include="$(CommonSourceRoot)Microsoft\Data\OperationAbortedException.cs">
      <Link>Microsoft\Data\OperationAbortedException.cs</Link>
    </Compile>
    <Compile Include="$(CommonSourceRoot)Microsoft\Data\ProviderBase\DbConnectionClosed.cs">
      <Link>Microsoft\Data\ProviderBase\DbConnectionClosed.cs</Link>
    </Compile>
    <Compile Include="$(CommonSourceRoot)Microsoft\Data\ProviderBase\DbConnectionInternal.cs">
      <Link>Microsoft\Data\ProviderBase\DbConnectionInternal.cs</Link>
    </Compile>
    <Compile Include="$(CommonSourceRoot)Microsoft\Data\ProviderBase\DbMetaDataFactory.cs">
      <Link>Microsoft\Data\ProviderBase\DbMetaDataFactory.cs</Link>
    </Compile>
    <Compile Include="$(CommonSourceRoot)Microsoft\Data\ProviderBase\DbReferenceCollection.cs">
      <Link>Microsoft\Data\ProviderBase\DbReferenceCollection.cs</Link>
    </Compile>
    <Compile Include="$(CommonSourceRoot)Microsoft\Data\ProviderBase\FieldNameLookup.cs">
      <Link>Microsoft\Data\ProviderBase\FieldNameLookup.cs</Link>
    </Compile>
    <Compile Include="$(CommonSourceRoot)Microsoft\Data\ProviderBase\TimeoutTimer.cs">
      <Link>Microsoft\Data\ProviderBase\TimeoutTimer.cs</Link>
    </Compile>
    <Compile Include="$(CommonSourceRoot)Microsoft\Data\SqlClient\AlwaysEncrypted\ColumnMasterKeyMetadata.cs">
      <Link>Microsoft\Data\SqlClient\AlwaysEncrypted\ColumnMasterKeyMetadata.cs</Link>
    </Compile>
    <Compile Include="$(CommonSourceRoot)Microsoft\Data\SqlClient\AlwaysEncrypted\EncryptedColumnEncryptionKeyParameters.cs">
      <Link>Microsoft\Data\SqlClient\AlwaysEncrypted\EncryptedColumnEncryptionKeyParameters.cs</Link>
    </Compile>
    <Compile Include="$(CommonSourceRoot)Microsoft\Data\Sql\SqlDataSourceEnumerator.cs">
      <Link>Microsoft\Data\Sql\SqlDataSourceEnumerator.cs</Link>
    </Compile>
    <Compile Include="$(CommonSourceRoot)Microsoft\Data\Sql\SqlDataSourceEnumeratorManagedHelper.netcore.cs">
      <Link>Microsoft\Data\Sql\SqlDataSourceEnumeratorManagedHelper.netcore.cs</Link>
    </Compile>
    <Compile Include="$(CommonSourceRoot)Microsoft\Data\Sql\SqlDataSourceEnumeratorNativeHelper.windows.cs">
      <Link>Microsoft\Data\Sql\SqlDataSourceEnumeratorNativeHelper.cs</Link>
    </Compile>
    <Compile Include="$(CommonSourceRoot)Microsoft\Data\Sql\SqlDataSourceEnumeratorUtil.cs">
      <Link>Microsoft\Data\Sql\SqlDataSourceEnumeratorUtil.cs</Link>
    </Compile>
    <Compile Include="$(CommonSourceRoot)Microsoft\Data\Sql\SqlNotificationRequest.cs">
      <Link>Microsoft\Data\Sql\SqlNotificationRequest.cs</Link>
    </Compile>
    <Compile Include="$(CommonSourceRoot)Microsoft\Data\SqlClient\AAsyncCallContext.cs">
      <Link>Microsoft\Data\SqlClient\AAsyncCallContext.cs</Link>
    </Compile>
    <Compile Include="$(CommonSourceRoot)Microsoft\Data\SqlClient\ActiveDirectoryAuthenticationProvider.cs">
      <Link>Microsoft\Data\SqlClient\ActiveDirectoryAuthenticationProvider.cs</Link>
    </Compile>
    <Compile Include="$(CommonSourceRoot)Microsoft\Data\SqlClient\ActiveDirectoryAuthenticationTimeoutRetryHelper.cs">
      <Link>Microsoft\Data\SqlClient\ActiveDirectoryAuthenticationTimeoutRetryHelper.cs</Link>
    </Compile>
    <Compile Include="$(CommonSourceRoot)Microsoft\Data\SqlClient\AlwaysEncryptedEnclaveProviderUtils.cs">
      <Link>Microsoft\Data\SqlClient\AlwaysEncryptedEnclaveProviderUtils.cs</Link>
    </Compile>
    <Compile Include="$(CommonSourceRoot)Microsoft\Data\SqlClient\AlwaysEncryptedHelperClasses.cs">
      <Link>Microsoft\Data\SqlClient\AlwaysEncryptedHelperClasses.cs</Link>
    </Compile>
    <Compile Include="$(CommonSourceRoot)Microsoft\Data\SqlClient\AlwaysEncryptedKeyConverter.cs">
      <Link>Microsoft\Data\SqlClient\AlwaysEncryptedKeyConverter.cs</Link>
    </Compile>
    <Compile Include="$(CommonSourceRoot)Microsoft\Data\SqlClient\ApplicationIntent.cs">
      <Link>Microsoft\Data\SqlClient\ApplicationIntent.cs</Link>
    </Compile>
    <Compile Include="$(CommonSourceRoot)Microsoft\Data\SqlClient\AssemblyRef.cs">
      <Link>Microsoft\Data\SqlClient\AssemblyRef.cs</Link>
    </Compile>
    <Compile Include="$(CommonSourceRoot)Microsoft\Data\SqlClient\AzureAttestationBasedEnclaveProvider.cs">
      <Link>Microsoft\Data\SqlClient\AzureAttestationBasedEnclaveProvider.cs</Link>
    </Compile>
    <Compile Include="$(CommonSourceRoot)Microsoft\Data\SqlClient\ColumnEncryptionKeyInfo.cs">
      <Link>Microsoft\Data\SqlClient\ColumnEncryptionKeyInfo.cs</Link>
    </Compile>
    <Compile Include="$(CommonSourceRoot)Microsoft\Data\SqlClient\Connection\ServerInfo.cs">
      <Link>Microsoft\Data\SqlClient\Connection\ServerInfo.cs</Link>
    </Compile>
    <Compile Include="$(CommonSourceRoot)Microsoft\Data\SqlClient\Connection\SessionData.cs">
      <Link>Microsoft\Data\SqlClient\Connection\SessionData.cs</Link>
    </Compile>
    <Compile Include="$(CommonSourceRoot)Microsoft\Data\SqlClient\Connection\SessionStateRecord.cs">
      <Link>Microsoft\Data\SqlClient\Connection\SessionStateRecord.cs</Link>
    </Compile>
    <Compile Include="$(CommonSourceRoot)Microsoft\Data\SqlClient\ConnectionPool\ChannelDbConnectionPool.cs">
      <Link>Microsoft\Data\SqlClient\ConnectionPool\ChannelDbConnectionPool.cs</Link>
    </Compile>
    <Compile Include="$(CommonSourceRoot)Microsoft\Data\SqlClient\ConnectionPool\ConnectionPoolSlots.cs">
      <Link>Microsoft\Data\SqlClient\ConnectionPool\ConnectionPoolSlots.cs</Link>
    </Compile>
    <Compile Include="$(CommonSourceRoot)Microsoft\Data\SqlClient\ConnectionPool\DbConnectionPoolAuthenticationContext.cs">
      <Link>Microsoft\Data\SqlClient\ConnectionPool\DbConnectionPoolAuthenticationContext.cs</Link>
    </Compile>
    <Compile Include="$(CommonSourceRoot)Microsoft\Data\SqlClient\ConnectionPool\DbConnectionPoolAuthenticationContextKey.cs">
      <Link>Microsoft\Data\SqlClient\ConnectionPool\DbConnectionPoolAuthenticationContextKey.cs</Link>
    </Compile>
    <Compile Include="$(CommonSourceRoot)Microsoft\Data\SqlClient\ConnectionPool\DbConnectionPoolGroup.cs">
      <Link>Microsoft\Data\SqlClient\ConnectionPool\DbConnectionPoolGroup.cs</Link>
    </Compile>
    <Compile Include="$(CommonSourceRoot)Microsoft\Data\SqlClient\ConnectionPool\DbConnectionPoolGroupProviderInfo.cs">
      <Link>Microsoft\Data\SqlClient\ConnectionPool\DbConnectionPoolGroupProviderInfo.cs</Link>
    </Compile>
    <Compile Include="$(CommonSourceRoot)Microsoft\Data\SqlClient\ConnectionPool\DbConnectionPoolIdentity.cs">
      <Link>Microsoft\Data\SqlClient\ConnectionPool\DbConnectionPoolIdentity.cs</Link>
    </Compile>
    <Compile Include="$(CommonSourceRoot)Microsoft\Data\SqlClient\ConnectionPool\DbConnectionPoolKey.cs">
      <Link>Microsoft\Data\SqlClient\ConnectionPool\DbConnectionPoolKey.cs</Link>
    </Compile>
    <Compile Include="$(CommonSourceRoot)Microsoft\Data\SqlClient\ConnectionPool\DbConnectionPoolOptions.cs">
      <Link>Microsoft\Data\SqlClient\ConnectionPool\DbConnectionPoolOptions.cs</Link>
    </Compile>
    <Compile Include="$(CommonSourceRoot)Microsoft\Data\SqlClient\ConnectionPool\DbConnectionPoolProviderInfo.cs">
      <Link>Microsoft\Data\SqlClient\ConnectionPool\DbConnectionPoolProviderInfo.cs</Link>
    </Compile>
    <Compile Include="$(CommonSourceRoot)Microsoft\Data\SqlClient\ConnectionPool\DbConnectionPoolState.cs">
      <Link>Microsoft\Data\SqlClient\ConnectionPool\DbConnectionPoolState.cs</Link>
    </Compile>
    <Compile Include="$(CommonSourceRoot)Microsoft\Data\SqlClient\ConnectionPool\IDbConnectionPool.cs">
      <Link>Microsoft\Data\SqlClient\ConnectionPool\IDbConnectionPool.cs</Link>
    </Compile>
    <Compile Include="$(CommonSourceRoot)Microsoft\Data\SqlClient\ConnectionPool\SqlConnectionPoolGroupProviderInfo.cs">
      <Link>Microsoft\Data\SqlClient\ConnectionPool\SqlConnectionPoolGroupProviderInfo.cs</Link>
    </Compile>
    <Compile Include="$(CommonSourceRoot)Microsoft\Data\SqlClient\ConnectionPool\SqlConnectionPoolKey.cs">
      <Link>Microsoft\Data\SqlClient\ConnectionPool\SqlConnectionPoolKey.cs</Link>
    </Compile>
    <Compile Include="$(CommonSourceRoot)Microsoft\Data\SqlClient\ConnectionPool\SqlConnectionPoolProviderInfo.cs">
      <Link>Microsoft\Data\SqlClient\ConnectionPool\SqlConnectionPoolProviderInfo.cs</Link>
    </Compile>
    <Compile Include="$(CommonSourceRoot)Microsoft\Data\SqlClient\ConnectionPool\TransactedConnectionPool.cs">
      <Link>Microsoft\Data\SqlClient\ConnectionPool\TransactedConnectionPool.cs</Link>
    </Compile>
    <Compile Include="$(CommonSourceRoot)Microsoft\Data\SqlClient\ConnectionPool\WaitHandleDbConnectionPool.cs">
      <Link>Microsoft\Data\SqlClient\ConnectionPool\WaitHandleDbConnectionPool.cs</Link>
    </Compile>
    <Compile Include="$(CommonSourceRoot)Microsoft\Data\SqlClient\DataClassification\SensitivityClassification.cs">
      <Link>Microsoft\Data\SqlClient\DataClassification\SensitivityClassification.cs</Link>
    </Compile>
    <Compile Include="$(CommonSourceRoot)Microsoft\Data\SqlClient\Diagnostics\DiagnosticScope.cs">
      <Link>Microsoft\Data\SqlClient\Diagnostics\DiagnosticScope.cs</Link>
    </Compile>
    <Compile Include="$(CommonSourceRoot)Microsoft\Data\SqlClient\Diagnostics\DiagnosticTransactionScope.cs">
      <Link>Microsoft\Data\SqlClient\Diagnostics\DiagnosticTransactionScope.cs</Link>
    </Compile>
    <Compile Include="$(CommonSourceRoot)Microsoft\Data\SqlClient\Diagnostics\SqlClientCommandAfter.cs">
      <Link>Microsoft\Data\SqlClient\Diagnostics\SqlClientCommandAfter.cs</Link>
    </Compile>
    <Compile Include="$(CommonSourceRoot)Microsoft\Data\SqlClient\Diagnostics\SqlClientCommandBefore.cs">
      <Link>Microsoft\Data\SqlClient\Diagnostics\SqlClientCommandBefore.cs</Link>
    </Compile>
    <Compile Include="$(CommonSourceRoot)Microsoft\Data\SqlClient\Diagnostics\SqlClientCommandError.cs">
      <Link>Microsoft\Data\SqlClient\Diagnostics\SqlClientCommandError.cs</Link>
    </Compile>
    <Compile Include="$(CommonSourceRoot)Microsoft\Data\SqlClient\Diagnostics\SqlClientConnectionCloseAfter.cs">
      <Link>Microsoft\Data\SqlClient\Diagnostics\SqlClientConnectionCloseAfter.cs</Link>
    </Compile>
    <Compile Include="$(CommonSourceRoot)Microsoft\Data\SqlClient\Diagnostics\SqlClientConnectionCloseBefore.cs">
      <Link>Microsoft\Data\SqlClient\Diagnostics\SqlClientConnectionCloseBefore.cs</Link>
    </Compile>
    <Compile Include="$(CommonSourceRoot)Microsoft\Data\SqlClient\Diagnostics\SqlClientConnectionCloseError.cs">
      <Link>Microsoft\Data\SqlClient\Diagnostics\SqlClientConnectionCloseError.cs</Link>
    </Compile>
    <Compile Include="$(CommonSourceRoot)Microsoft\Data\SqlClient\Diagnostics\SqlClientConnectionOpenAfter.cs">
      <Link>Microsoft\Data\SqlClient\Diagnostics\SqlClientConnectionOpenAfter.cs</Link>
    </Compile>
    <Compile Include="$(CommonSourceRoot)Microsoft\Data\SqlClient\Diagnostics\SqlClientConnectionOpenBefore.cs">
      <Link>Microsoft\Data\SqlClient\Diagnostics\SqlClientConnectionOpenBefore.cs</Link>
    </Compile>
    <Compile Include="$(CommonSourceRoot)Microsoft\Data\SqlClient\Diagnostics\SqlClientConnectionOpenError.cs">
      <Link>Microsoft\Data\SqlClient\Diagnostics\SqlClientConnectionOpenError.cs</Link>
    </Compile>
    <Compile Include="$(CommonSourceRoot)Microsoft\Data\SqlClient\Diagnostics\SqlClientMetrics.cs">
      <Link>Microsoft\Data\SqlClient\Diagnostics\SqlClientMetrics.cs</Link>
    </Compile>
    <Compile Include="$(CommonSourceRoot)Microsoft\Data\SqlClient\Diagnostics\SqlClientTransactionCommitAfter.cs">
      <Link>Microsoft\Data\SqlClient\Diagnostics\SqlClientTransactionCommitAfter.cs</Link>
    </Compile>
    <Compile Include="$(CommonSourceRoot)Microsoft\Data\SqlClient\Diagnostics\SqlClientTransactionCommitBefore.cs">
      <Link>Microsoft\Data\SqlClient\Diagnostics\SqlClientTransactionCommitBefore.cs</Link>
    </Compile>
    <Compile Include="$(CommonSourceRoot)Microsoft\Data\SqlClient\Diagnostics\SqlClientTransactionCommitError.cs">
      <Link>Microsoft\Data\SqlClient\Diagnostics\SqlClientTransactionCommitError.cs</Link>
    </Compile>
    <Compile Include="$(CommonSourceRoot)Microsoft\Data\SqlClient\Diagnostics\SqlClientTransactionRollbackAfter.cs">
      <Link>Microsoft\Data\SqlClient\Diagnostics\SqlClientTransactionRollbackAfter.cs</Link>
    </Compile>
    <Compile Include="$(CommonSourceRoot)Microsoft\Data\SqlClient\Diagnostics\SqlClientTransactionRollbackBefore.cs">
      <Link>Microsoft\Data\SqlClient\Diagnostics\SqlClientTransactionRollbackBefore.cs</Link>
    </Compile>
    <Compile Include="$(CommonSourceRoot)Microsoft\Data\SqlClient\Diagnostics\SqlClientTransactionRollbackError.cs">
      <Link>Microsoft\Data\SqlClient\Diagnostics\SqlClientTransactionRollbackError.cs</Link>
    </Compile>
    <Compile Include="$(CommonSourceRoot)Microsoft\Data\SqlClient\Diagnostics\SqlDiagnosticListener.cs">
      <Link>Microsoft\Data\SqlClient\Diagnostics\SqlDiagnosticListener.cs</Link>
    </Compile>
    <Compile Include="$(CommonSourceRoot)Microsoft\Data\SqlClient\DisposableTemporaryOnStack.cs">
      <Link>Microsoft\Data\SqlClient\DisposableTemporaryOnStack.cs</Link>
    </Compile>
    <Compile Include="$(CommonSourceRoot)Microsoft\Data\SqlClient\EnclaveDelegate.cs">
      <Link>Microsoft\Data\SqlClient\EnclaveDelegate.cs</Link>
    </Compile>
    <Compile Include="$(CommonSourceRoot)Microsoft\Data\SqlClient\EnclaveDelegate.Crypto.cs">
      <Link>Microsoft\Data\SqlClient\EnclaveDelegate.Crypto.cs</Link>
    </Compile>
    <Compile Include="$(CommonSourceRoot)Microsoft\Data\SqlClient\EnclavePackage.cs">
      <Link>Microsoft\Data\SqlClient\EnclavePackage.cs</Link>
    </Compile>
    <Compile Include="$(CommonSourceRoot)Microsoft\Data\SqlClient\EnclaveProviderBase.cs">
      <Link>Microsoft\Data\SqlClient\EnclaveProviderBase.cs</Link>
    </Compile>
    <Compile Include="$(CommonSourceRoot)Microsoft\Data\SqlClient\EnclaveSessionCache.cs">
      <Link>Microsoft\Data\SqlClient\EnclaveSessionCache.cs</Link>
    </Compile>
    <Compile Include="$(CommonSourceRoot)Microsoft\Data\SqlClient\ISqlVector.cs">
      <Link>Microsoft\Data\SqlClient\ISqlVector.cs</Link>
    </Compile>
    <Compile Include="$(CommonSourceRoot)Microsoft\Data\SqlClient\LocalAppContextSwitches.cs">
      <Link>Microsoft\Data\SqlClient\LocalAppContextSwitches.cs</Link>
    </Compile>
    <Compile Include="$(CommonSourceRoot)Microsoft\Data\SqlClient\LocalDb\LocalDbApi.unix.cs">
      <Link>Microsoft\Data\SqlClient\LocalDb\LocalDbApi.unix.cs</Link>
    </Compile>
    <Compile Include="$(CommonSourceRoot)Microsoft\Data\SqlClient\LocalDb\LocalDbApi.windows.cs">
      <Link>Microsoft\Data\SqlClient\LocalDb\LocalDbApi.windows.cs</Link>
    </Compile>
    <Compile Include="$(CommonSourceRoot)Microsoft\Data\SqlClient\ManagedSni\ConcurrentQueueSemaphore.netcore.cs">
      <Link>Microsoft\Data\SqlClient\ManagedSni\ConcurrentQueueSemaphore.netcore.cs</Link>
    </Compile>
    <Compile Include="$(CommonSourceRoot)Microsoft\Data\SqlClient\ManagedSni\LocalDB.netcore.unix.cs">
      <Link>Microsoft\Data\SqlClient\ManagedSni\LocalDB.netcore.unix.cs</Link>
    </Compile>
    <Compile Include="$(CommonSourceRoot)Microsoft\Data\SqlClient\ManagedSni\LocalDB.netcore.windows.cs">
      <Link>Microsoft\Data\SqlClient\ManagedSni\LocalDB.netcore.windows.cs</Link>
    </Compile>
    <Compile Include="$(CommonSourceRoot)Microsoft\Data\SqlClient\ManagedSni\ResolvedServerSpn.cs">
      <Link>Microsoft\Data\SqlClient\ManagedSni\ResolvedServerSpn.cs</Link>
    </Compile>
    <Compile Include="$(CommonSourceRoot)Microsoft\Data\SqlClient\ManagedSni\SniAsyncCallback.netcore.cs">
      <Link>Microsoft\Data\SqlClient\ManagedSni\SniAsyncCallback.netcore.cs</Link>
    </Compile>
    <Compile Include="$(CommonSourceRoot)Microsoft\Data\SqlClient\ManagedSni\SniError.netcore.cs">
      <Link>Microsoft\Data\SqlClient\ManagedSni\SniError.netcore.cs</Link>
    </Compile>
    <Compile Include="$(CommonSourceRoot)Microsoft\Data\SqlClient\ManagedSni\SniCommon.netcore.cs">
      <Link>Microsoft\Data\SqlClient\ManagedSni\SniCommon.netcore.cs</Link>
    </Compile>
    <Compile Include="$(CommonSourceRoot)Microsoft\Data\SqlClient\ManagedSni\SniHandle.netcore.cs">
      <Link>Microsoft\Data\SqlClient\ManagedSni\SniHandle.netcore.cs</Link>
    </Compile>
    <Compile Include="$(CommonSourceRoot)Microsoft\Data\SqlClient\ManagedSni\SniLoadHandle.netcore.cs">
      <Link>Microsoft\Data\SqlClient\ManagedSni\SniLoadHandle.netcore.cs</Link>
    </Compile>
    <Compile Include="$(CommonSourceRoot)Microsoft\Data\SqlClient\ManagedSni\SniMarsConnection.netcore.cs">
      <Link>Microsoft\Data\SqlClient\ManagedSni\SniMarsConnection.netcore.cs</Link>
    </Compile>
    <Compile Include="$(CommonSourceRoot)Microsoft\Data\SqlClient\ManagedSni\SniMarsHandle.netcore.cs">
      <Link>Microsoft\Data\SqlClient\ManagedSni\SniMarsHandle.netcore.cs</Link>
    </Compile>
    <Compile Include="$(CommonSourceRoot)Microsoft\Data\SqlClient\ManagedSni\SniNetworkStream.netcore.cs">
      <Link>Microsoft\Data\SqlClient\ManagedSni\SniNetworkStream.netcore.cs</Link>
    </Compile>
    <Compile Include="$(CommonSourceRoot)Microsoft\Data\SqlClient\ManagedSni\SniNpHandle.netcore.cs">
      <Link>Microsoft\Data\SqlClient\ManagedSni\SniNpHandle.netcore.cs</Link>
    </Compile>
    <Compile Include="$(CommonSourceRoot)Microsoft\Data\SqlClient\ManagedSni\SniPacket.netcore.cs">
      <Link>Microsoft\Data\SqlClient\ManagedSni\SniPacket.netcore.cs</Link>
    </Compile>
    <Compile Include="$(CommonSourceRoot)Microsoft\Data\SqlClient\ManagedSni\SniPhysicalHandle.netcore.cs">
      <Link>Microsoft\Data\SqlClient\ManagedSni\SniPhysicalHandle.netcore.cs</Link>
    </Compile>
    <Compile Include="$(CommonSourceRoot)Microsoft\Data\SqlClient\ManagedSni\SniProviders.netcore.cs">
      <Link>Microsoft\Data\SqlClient\ManagedSni\SniProviders.netcore.cs</Link>
    </Compile>
    <Compile Include="$(CommonSourceRoot)Microsoft\Data\SqlClient\ManagedSni\SniProxy.netcore.cs">
      <Link>Microsoft\Data\SqlClient\ManagedSni\SniProxy.netcore.cs</Link>
    </Compile>
    <Compile Include="$(CommonSourceRoot)Microsoft\Data\SqlClient\ManagedSni\SniSmuxFlags.netcore.cs">
      <Link>Microsoft\Data\SqlClient\ManagedSni\SniSmuxFlags.netcore.cs</Link>
    </Compile>
    <Compile Include="$(CommonSourceRoot)Microsoft\Data\SqlClient\ManagedSni\SniSmuxHeader.netcore.cs">
      <Link>Microsoft\Data\SqlClient\ManagedSni\SniSmuxHeader.netcore.cs</Link>
    </Compile>
    <Compile Include="$(CommonSourceRoot)Microsoft\Data\SqlClient\ManagedSni\SniSslStream.netcore.cs">
      <Link>Microsoft\Data\SqlClient\ManagedSni\SniSslStream.netcore.cs</Link>
    </Compile>
    <Compile Include="$(CommonSourceRoot)Microsoft\Data\SqlClient\ManagedSni\SniTcpHandle.netcore.cs">
      <Link>Microsoft\Data\SqlClient\ManagedSni\SniTcpHandle.netcore.cs</Link>
    </Compile>
    <Compile Include="$(CommonSourceRoot)Microsoft\Data\SqlClient\ManagedSni\SslOverTdsStream.netcore.cs">
      <Link>Microsoft\Data\SqlClient\ManagedSni\SslOverTdsStream.netcore.cs</Link>
    </Compile>
    <Compile Include="$(CommonSourceRoot)Microsoft\Data\SqlClient\ManagedSni\SsrpClient.netcore.cs">
      <Link>Microsoft\Data\SqlClient\ManagedSni\SsrpClient.netcore.cs</Link>
    </Compile>
    <Compile Include="$(CommonSourceRoot)Microsoft\Data\SqlClient\NoneAttestationEnclaveProvider.cs">
      <Link>Microsoft\Data\SqlClient\NoneAttestationEnclaveProvider.cs</Link>
    </Compile>
    <Compile Include="$(CommonSourceRoot)Microsoft\Data\SqlClient\OnChangedEventHandler.cs">
      <Link>Microsoft\Data\SqlClient\OnChangedEventHandler.cs</Link>
    </Compile>
    <Compile Include="$(CommonSourceRoot)Microsoft\Data\SqlClient\Packet.cs">
      <Link>Microsoft\Data\SqlClient\Packet.cs</Link>
    </Compile>
    <Compile Include="$(CommonSourceRoot)Microsoft\Data\SqlClient\PacketHandle.netcore.unix.cs">
      <Link>Microsoft\Data\SqlClient\PacketHandle.netcore.unix.cs</Link>
    </Compile>
    <Compile Include="$(CommonSourceRoot)Microsoft\Data\SqlClient\PacketHandle.netcore.windows.cs">
      <Link>Microsoft\Data\SqlClient\PacketHandle.windows.cs</Link>
    </Compile>
    <Compile Include="$(CommonSourceRoot)Microsoft\Data\SqlClient\ParameterPeekAheadValue.cs">
      <Link>Microsoft\Data\SqlClient\ParameterPeekAheadValue.cs</Link>
    </Compile>
    <Compile Include="$(CommonSourceRoot)Microsoft\Data\SqlClient\PoolBlockingPeriod.cs">
      <Link>Microsoft\Data\SqlClient\PoolBlockingPeriod.cs</Link>
    </Compile>
    <Compile Include="$(CommonSourceRoot)Microsoft\Data\SqlClient\Reliability\AppConfigManager.cs">
      <Link>Microsoft\Data\SqlClient\Reliability\AppConfigManager.cs</Link>
    </Compile>
    <Compile Include="$(CommonSourceRoot)Microsoft\Data\SqlClient\Reliability\IAppContextSwitchOverridesSection.cs">
      <Link>Microsoft\Data\SqlClient\Reliability\IAppContextSwitchOverridesSection.cs</Link>
    </Compile>
    <Compile Include="$(CommonSourceRoot)Microsoft\Data\SqlClient\Reliability\ISqlConfigurableRetryCommandSection.cs">
      <Link>Microsoft\Data\SqlClient\Reliability\ISqlConfigurableRetryCommandSection.cs</Link>
    </Compile>
    <Compile Include="$(CommonSourceRoot)Microsoft\Data\SqlClient\Reliability\ISqlConfigurableRetryConnectionSection.cs">
      <Link>Microsoft\Data\SqlClient\Reliability\ISqlConfigurableRetryConnectionSection.cs</Link>
    </Compile>
    <Compile Include="$(CommonSourceRoot)Microsoft\Data\SqlClient\Reliability\SqlConfigurableRetryFactory.cs">
      <Link>Microsoft\Data\SqlClient\Reliability\SqlConfigurableRetryFactory.cs</Link>
    </Compile>
    <Compile Include="$(CommonSourceRoot)Microsoft\Data\SqlClient\Reliability\SqlConfigurableRetryLogicLoader.cs">
      <Link>Microsoft\Data\SqlClient\Reliability\SqlConfigurableRetryLogicLoader.cs</Link>
    </Compile>
    <Compile Include="$(CommonSourceRoot)Microsoft\Data\SqlClient\Reliability\SqlConfigurableRetryLogicManager.cs">
      <Link>Microsoft\Data\SqlClient\Reliability\SqlConfigurableRetryLogicManager.cs</Link>
    </Compile>
    <!-- @TODO: Move file out of common -->
    <Compile Include="$(CommonSourceRoot)Microsoft\Data\SqlClient\Reliability\Common\SqlRetryingEventArgs.cs">
      <Link>Microsoft\Data\SqlClient\Reliability\Common\SqlRetryingEventArgs.cs</Link>
    </Compile>
    <!-- @TODO: Move file out of common -->
    <Compile Include="$(CommonSourceRoot)Microsoft\Data\SqlClient\Reliability\Common\SqlRetryIntervalBaseEnumerator.cs">
      <Link>Microsoft\Data\SqlClient\Reliability\Common\SqlRetryIntervalBaseEnumerator.cs</Link>
    </Compile>
    <!-- @TODO: Move file out of common -->
    <Compile Include="$(CommonSourceRoot)Microsoft\Data\SqlClient\Reliability\Common\SqlRetryLogic.cs">
      <Link>Microsoft\Data\SqlClient\Reliability\Common\SqlRetryLogic.cs</Link>
    </Compile>
    <!-- @TODO: Move file out of common -->
    <Compile Include="$(CommonSourceRoot)Microsoft\Data\SqlClient\Reliability\Common\SqlRetryLogicBase.cs">
      <Link>Microsoft\Data\SqlClient\Reliability\Common\SqlRetryLogicBase.cs</Link>
    </Compile>
    <!-- @TODO: Move file out of common -->
    <Compile Include="$(CommonSourceRoot)Microsoft\Data\SqlClient\Reliability\Common\SqlRetryLogicBaseProvider.cs">
      <Link>Microsoft\Data\SqlClient\Reliability\Common\SqlRetryLogicBaseProvider.cs</Link>
    </Compile>
    <!-- @TODO: Move file out of common -->
    <Compile Include="$(CommonSourceRoot)Microsoft\Data\SqlClient\Reliability\Common\SqlRetryLogicProvider.cs">
      <Link>Microsoft\Data\SqlClient\Reliability\Common\SqlRetryLogicProvider.cs</Link>
    </Compile>
    <Compile Include="$(CommonSourceRoot)Microsoft\Data\SqlClient\Reliability\SqlRetryIntervalEnumerators.cs">
      <Link>Microsoft\Data\SqlClient\Reliability\SqlRetryIntervalEnumerators.cs</Link>
    </Compile>
    <Compile Include="$(CommonSourceRoot)Microsoft\Data\SqlClient\RowsCopiedEventArgs.cs">
      <Link>Microsoft\Data\SqlClient\RowsCopiedEventArgs.cs</Link>
    </Compile>
    <Compile Include="$(CommonSourceRoot)Microsoft\Data\SqlClient\RowsCopiedEventHandler.cs">
      <Link>Microsoft\Data\SqlClient\RowsCopiedEventHandler.cs</Link>
    </Compile>
    <Compile Include="$(CommonSourceRoot)Microsoft\Data\SqlClient\Server\ExtendedClrTypeCode.cs">
      <Link>Microsoft\Data\SqlClient\Server\ExtendedClrTypeCode.cs</Link>
    </Compile>
    <Compile Include="$(CommonSourceRoot)Microsoft\Data\SqlClient\Server\ITypedGettersV3.cs">
      <Link>Microsoft\Data\SqlClient\Server\ITypedGettersV3.cs</Link>
    </Compile>
    <Compile Include="$(CommonSourceRoot)Microsoft\Data\SqlClient\Server\ITypedSettersV3.cs">
      <Link>Microsoft\Data\SqlClient\Server\ITypedSettersV3.cs</Link>
    </Compile>
    <Compile Include="$(CommonSourceRoot)Microsoft\Data\SqlClient\Server\MemoryRecordBuffer.cs">
      <Link>Microsoft\Data\SqlClient\Server\MemoryRecordBuffer.cs</Link>
    </Compile>
    <Compile Include="$(CommonSourceRoot)Microsoft\Data\SqlClient\Server\MetadataUtilsSmi.cs">
      <Link>Microsoft\Data\SqlClient\Server\MetadataUtilsSmi.cs</Link>
    </Compile>
    <Compile Include="$(CommonSourceRoot)Microsoft\Data\SqlClient\Server\SmiGettersStream.cs">
      <Link>Microsoft\Data\SqlClient\Server\SmiGettersStream.cs</Link>
    </Compile>
    <Compile Include="$(CommonSourceRoot)Microsoft\Data\SqlClient\Server\SmiMetaData.cs">
      <Link>Microsoft\Data\SqlClient\Server\SmiMetaData.cs</Link>
    </Compile>
    <Compile Include="$(CommonSourceRoot)Microsoft\Data\SqlClient\Server\SmiMetaDataProperty.cs">
      <Link>Microsoft\Data\SqlClient\Server\SmiMetaDataProperty.cs</Link>
    </Compile>
    <Compile Include="$(CommonSourceRoot)Microsoft\Data\SqlClient\Server\SmiSettersStream.cs">
      <Link>Microsoft\Data\SqlClient\Server\SmiSettersStream.cs</Link>
    </Compile>
    <Compile Include="$(CommonSourceRoot)Microsoft\Data\SqlClient\Server\SmiTypedGetterSetter.cs">
      <Link>Microsoft\Data\SqlClient\Server\SmiTypedGetterSetter.cs</Link>
    </Compile>
    <Compile Include="$(CommonSourceRoot)Microsoft\Data\SqlClient\Server\SmiXetterAccessMap.cs">
      <Link>Microsoft\Data\SqlClient\Server\SmiXetterAccessMap.cs</Link>
    </Compile>
    <Compile Include="$(CommonSourceRoot)Microsoft\Data\SqlClient\Server\SmiXetterTypeCode.cs">
      <Link>Microsoft\Data\SqlClient\Server\SmiXetterTypeCode.cs</Link>
    </Compile>
    <Compile Include="$(CommonSourceRoot)Microsoft\Data\SqlClient\Server\SqlDataRecord.cs">
      <Link>Microsoft\Data\SqlClient\Server\SqlDataRecord.cs</Link>
    </Compile>
    <Compile Include="$(CommonSourceRoot)Microsoft\Data\SqlClient\Server\SqlMetaData.cs">
      <Link>Microsoft\Data\SqlClient\Server\SqlMetaData.cs</Link>
    </Compile>
    <Compile Include="$(CommonSourceRoot)Microsoft\Data\SqlClient\Server\SqlNormalizer.cs">
      <Link>Microsoft\Data\SqlClient\Server\SqlNormalizer.cs</Link>
    </Compile>
    <Compile Include="$(CommonSourceRoot)Microsoft\Data\SqlClient\Server\SqlRecordBuffer.cs">
      <Link>Microsoft\Data\SqlClient\Server\SqlRecordBuffer.cs</Link>
    </Compile>
    <Compile Include="$(CommonSourceRoot)Microsoft\Data\SqlClient\Server\SqlSer.cs">
      <Link>Microsoft\Data\SqlClient\Server\SqlSer.cs</Link>
    </Compile>
    <Compile Include="$(CommonSourceRoot)Microsoft\Data\SqlClient\Server\ValueUtilsSmi.cs">
      <Link>Microsoft\Data\SqlClient\Server\ValueUtilsSmi.cs</Link>
    </Compile>
    <Compile Include="$(CommonSourceRoot)Microsoft\Data\SqlClient\SessionHandle.netcore.unix.cs">
      <Link>Microsoft\Data\SqlClient\SessionHandle.netcore.unix.cs</Link>
    </Compile>
    <Compile Include="$(CommonSourceRoot)Microsoft\Data\SqlClient\SessionHandle.netcore.windows.cs">
      <Link>Microsoft\Data\SqlClient\SessionHandle.windows.cs</Link>
    </Compile>
    <Compile Include="$(CommonSourceRoot)Microsoft\Data\SqlClient\SignatureVerificationCache.cs">
      <Link>Microsoft\Data\SqlClient\SignatureVerificationCache.cs</Link>
    </Compile>
    <Compile Include="$(CommonSourceRoot)Microsoft\Data\SqlClient\SortOrder.cs">
      <Link>Microsoft\Data\SqlClient\SortOrder.cs</Link>
    </Compile>
    <Compile Include="$(CommonSourceRoot)Microsoft\Data\SqlClient\SqlAeadAes256CbcHmac256Algorithm.cs">
      <Link>Microsoft\Data\SqlClient\SqlAeadAes256CbcHmac256Algorithm.cs</Link>
    </Compile>
    <Compile Include="$(CommonSourceRoot)Microsoft\Data\SqlClient\SqlAeadAes256CbcHmac256EncryptionKey.cs">
      <Link>Microsoft\Data\SqlClient\SqlAeadAes256CbcHmac256EncryptionKey.cs</Link>
    </Compile>
    <Compile Include="$(CommonSourceRoot)Microsoft\Data\SqlClient\SqlAeadAes256CbcHmac256Factory.cs">
      <Link>Microsoft\Data\SqlClient\SqlAeadAes256CbcHmac256Factory.cs</Link>
    </Compile>
    <Compile Include="$(CommonSourceRoot)Microsoft\Data\SqlClient\SqlAppContextSwitchManager.netcore.cs">
      <Link>Microsoft\Data\SqlClient\SqlAppContextSwitchManager.netcore.cs</Link>
    </Compile>
    <Compile Include="$(CommonSourceRoot)Microsoft\Data\SqlClient\SqlAuthenticationParameters.cs">
      <Link>Microsoft\Data\SqlClient\SqlAuthenticationParameters.cs</Link>
    </Compile>
    <Compile Include="$(CommonSourceRoot)Microsoft\Data\SqlClient\SqlAuthenticationProvider.cs">
      <Link>Microsoft\Data\SqlClient\SqlAuthenticationProvider.cs</Link>
    </Compile>
    <Compile Include="$(CommonSourceRoot)Microsoft\Data\SqlClient\SqlAuthenticationProviderManager.cs">
      <Link>Microsoft\Data\SqlClient\SqlAuthenticationProviderManager.cs</Link>
    </Compile>
    <Compile Include="$(CommonSourceRoot)Microsoft\Data\SqlClient\SqlAuthenticationToken.cs">
      <Link>Microsoft\Data\SqlClient\SqlAuthenticationToken.cs</Link>
    </Compile>
    <Compile Include="$(CommonSourceRoot)Microsoft\Data\SqlClient\SqlBatch.cs">
      <Link>Microsoft\Data\SqlClient\SqlBatch.cs</Link>
    </Compile>
    <Compile Include="$(CommonSourceRoot)Microsoft\Data\SqlClient\SqlBatchCommand.cs">
      <Link>Microsoft\Data\SqlClient\SqlBatchCommand.cs</Link>
    </Compile>
    <Compile Include="$(CommonSourceRoot)Microsoft\Data\SqlClient\SqlBatchCommand.netcore.cs">
      <Link>Microsoft\Data\SqlClient\SqlBatchCommand.netcore.cs</Link>
    </Compile>
    <Compile Include="$(CommonSourceRoot)Microsoft\Data\SqlClient\SqlBatchCommandCollection.cs">
      <Link>Microsoft\Data\SqlClient\SqlBatchCommandCollection.cs</Link>
    </Compile>
    <Compile Include="$(CommonSourceRoot)Microsoft\Data\SqlClient\SqlBuffer.cs">
      <Link>Microsoft\Data\SqlClient\SqlBuffer.cs</Link>
    </Compile>
    <Compile Include="$(CommonSourceRoot)Microsoft\Data\SqlClient\SqlBulkCopy.cs">
      <Link>Microsoft\Data\SqlClient\SqlBulkCopy.cs</Link>
    </Compile>
    <Compile Include="$(CommonSourceRoot)Microsoft\Data\SqlClient\SqlBulkCopyColumnMapping.cs">
      <Link>Microsoft\Data\SqlClient\SqlBulkCopyColumnMapping.cs</Link>
    </Compile>
    <Compile Include="$(CommonSourceRoot)Microsoft\Data\SqlClient\SqlBulkCopyColumnMappingCollection.cs">
      <Link>Microsoft\Data\SqlClient\SqlBulkCopyColumnMappingCollection.cs</Link>
    </Compile>
    <Compile Include="$(CommonSourceRoot)Microsoft\Data\SqlClient\SqlBulkCopyColumnOrderHint.cs">
      <Link>Microsoft\Data\SqlClient\SqlBulkCopyColumnOrderHint.cs</Link>
    </Compile>
    <Compile Include="$(CommonSourceRoot)Microsoft\Data\SqlClient\SqlBulkCopyColumnOrderHintCollection.cs">
      <Link>Microsoft\Data\SqlClient\SqlBulkCopyColumnOrderHintCollection.cs</Link>
    </Compile>
    <Compile Include="$(CommonSourceRoot)Microsoft\Data\SqlClient\SqlBulkCopyOptions.cs">
      <Link>Microsoft\Data\SqlClient\SqlBulkCopyOptions.cs</Link>
    </Compile>
    <Compile Include="$(CommonSourceRoot)Microsoft\Data\SqlClient\SqlCachedBuffer.cs">
      <Link>Microsoft\Data\SqlClient\SqlCachedBuffer.cs</Link>
    </Compile>
    <Compile Include="$(CommonSourceRoot)Microsoft\Data\SqlClient\SqlClientEncryptionAlgorithm.cs">
      <Link>Microsoft\Data\SqlClient\SqlClientEncryptionAlgorithm.cs</Link>
    </Compile>
    <Compile Include="$(CommonSourceRoot)Microsoft\Data\SqlClient\SqlClientEncryptionAlgorithmFactory.cs">
      <Link>Microsoft\Data\SqlClient\SqlClientEncryptionAlgorithmFactory.cs</Link>
    </Compile>
    <Compile Include="$(CommonSourceRoot)Microsoft\Data\SqlClient\SqlClientEncryptionAlgorithmFactoryList.cs">
      <Link>Microsoft\Data\SqlClient\SqlClientEncryptionAlgorithmFactoryList.cs</Link>
    </Compile>
    <Compile Include="$(CommonSourceRoot)Microsoft\Data\SqlClient\SqlClientEncryptionType.cs">
      <Link>Microsoft\Data\SqlClient\SqlClientEncryptionType.cs</Link>
    </Compile>
    <Compile Include="$(CommonSourceRoot)Microsoft\Data\SqlClient\SqlClientEventSource.cs">
      <Link>Microsoft\Data\SqlClient\SqlClientEventSource.cs</Link>
    </Compile>
    <Compile Include="$(CommonSourceRoot)Microsoft\Data\SqlClient\SqlClientFactory.cs">
      <Link>Microsoft\Data\SqlClient\SqlClientFactory.cs</Link>
    </Compile>
    <Compile Include="$(CommonSourceRoot)Microsoft\Data\SqlClient\SqlClientLogger.cs">
      <Link>Microsoft\Data\SqlClient\SqlClientLogger.cs</Link>
    </Compile>
    <Compile Include="$(CommonSourceRoot)Microsoft\Data\SqlClient\SqlClientMetaDataCollectionNames.cs">
      <Link>Microsoft\Data\SqlClient\SqlClientMetaDataCollectionNames.cs</Link>
    </Compile>
    <Compile Include="$(CommonSourceRoot)Microsoft\Data\SqlClient\SqlClientSymmetricKey.cs">
      <Link>Microsoft\Data\SqlClient\SqlClientSymmetricKey.cs</Link>
    </Compile>
    <Compile Include="$(CommonSourceRoot)Microsoft\Data\SqlClient\SqlCollation.cs">
      <Link>Microsoft\Data\SqlClient\SqlCollation.cs</Link>
    </Compile>
    <Compile Include="$(CommonSourceRoot)Microsoft\Data\SqlClient\SqlColumnEncryptionCertificateStoreProvider.cs">
      <Link>Microsoft\Data\SqlClient\SqlColumnEncryptionCertificateStoreProvider.cs</Link>
    </Compile>
    <Compile Include="$(CommonSourceRoot)Microsoft\Data\SqlClient\SqlColumnEncryptionCngProvider.netcore.unix.cs">
      <Link>Microsoft\Data\SqlClient\SqlColumnEncryptionCngProvider.netcore.unix.cs</Link>
    </Compile>
    <Compile Include="$(CommonSourceRoot)Microsoft\Data\SqlClient\SqlColumnEncryptionCngProvider.windows.cs">
      <Link>Microsoft\Data\SqlClient\SqlColumnEncryptionCngProvider.windows.cs</Link>
    </Compile>
    <Compile Include="$(CommonSourceRoot)Microsoft\Data\SqlClient\SqlColumnEncryptionCspProvider.netcore.unix.cs">
      <Link>Microsoft\Data\SqlClient\SqlColumnEncryptionCspProvider.netcore.unix.cs</Link>
    </Compile>
    <Compile Include="$(CommonSourceRoot)Microsoft\Data\SqlClient\SqlColumnEncryptionCspProvider.windows.cs">
      <Link>Microsoft\Data\SqlClient\SqlColumnEncryptionCspProvider.windows.cs</Link>
    </Compile>
    <Compile Include="$(CommonSourceRoot)Microsoft\Data\SqlClient\SqlColumnEncryptionEnclaveProvider.cs">
      <Link>Microsoft\Data\SqlClient\SqlColumnEncryptionEnclaveProvider.cs</Link>
    </Compile>
    <Compile Include="$(CommonSourceRoot)Microsoft\Data\SqlClient\SqlColumnEncryptionKeyStoreProvider.cs">
      <Link>Microsoft\Data\SqlClient\SqlColumnEncryptionKeyStoreProvider.cs</Link>
    </Compile>
    <Compile Include="$(CommonSourceRoot)Microsoft\Data\SqlClient\SqlCommand.cs">
      <Link>Microsoft\Data\SqlClient\SqlCommand.cs</Link>
    </Compile>
    <Compile Include="$(CommonSourceRoot)Microsoft\Data\SqlClient\SqlCommand.Batch.cs">
      <Link>Microsoft\Data\SqlClient\SqlCommand.Batch.cs</Link>
    </Compile>
    <Compile Include="$(CommonSourceRoot)Microsoft\Data\SqlClient\SqlCommand.Encryption.cs">
      <Link>Microsoft\Data\SqlClient\SqlCommand.Encryption.cs</Link>
    </Compile>
    <Compile Include="$(CommonSourceRoot)Microsoft\Data\SqlClient\SqlCommand.NonQuery.cs">
      <Link>Microsoft\Data\SqlClient\SqlCommand.NonQuery.cs</Link>
    </Compile>
    <Compile Include="$(CommonSourceRoot)Microsoft\Data\SqlClient\SqlCommand.Reader.cs">
      <Link>Microsoft\Data\SqlClient\SqlCommand.Reader.cs</Link>
    </Compile>
    <Compile Include="$(CommonSourceRoot)Microsoft\Data\SqlClient\SqlCommand.Scalar.cs">
      <Link>Microsoft\Data\SqlClient\SqlCommand.Scalar.cs</Link>
    </Compile>
    <Compile Include="$(CommonSourceRoot)Microsoft\Data\SqlClient\SqlCommand.Xml.cs">
      <Link>Microsoft\Data\SqlClient\SqlCommand.Xml.cs</Link>
    </Compile>
    <Compile Include="$(CommonSourceRoot)Microsoft\Data\SqlClient\SqlCommandBuilder.cs">
      <Link>Microsoft\Data\SqlClient\SqlCommandBuilder.cs</Link>
    </Compile>
    <Compile Include="$(CommonSourceRoot)Microsoft\Data\SqlClient\SqlCommandSet.cs">
      <Link>Microsoft\Data\SqlClient\SqlCommandSet.cs</Link>
    </Compile>
    <Compile Include="$(CommonSourceRoot)Microsoft\Data\SqlClient\SqlConnection.cs">
      <Link>Microsoft\Data\SqlClient\SqlConnection.cs</Link>
    </Compile>
    <Compile Include="$(CommonSourceRoot)Microsoft\Data\SqlClient\SqlConnectionEncryptOption.cs">
      <Link>Microsoft\Data\SqlClient\SqlConnectionEncryptOption.cs</Link>
    </Compile>
    <Compile Include="$(CommonSourceRoot)Microsoft\Data\SqlClient\SqlConnectionEncryptOptionConverter.cs">
      <Link>Microsoft\Data\SqlClient\SqlConnectionEncryptOptionConverter.cs</Link>
    </Compile>
    <Compile Include="$(CommonSourceRoot)Microsoft\Data\SqlClient\SqlConnectionFactory.cs">
      <Link>Microsoft\Data\SqlClient\SqlConnectionFactory.cs</Link>
    </Compile>
    <Compile Include="$(CommonSourceRoot)Microsoft\Data\SqlClient\SqlConnectionString.cs">
      <Link>Microsoft\Data\SqlClient\SqlConnectionString.cs</Link>
    </Compile>
    <Compile Include="$(CommonSourceRoot)Microsoft\Data\SqlClient\SqlConnectionStringBuilder.cs">
      <Link>Microsoft\Data\SqlClient\SqlConnectionStringBuilder.cs</Link>
    </Compile>
    <Compile Include="$(CommonSourceRoot)Microsoft\Data\SqlClient\SqlConnectionTimeoutErrorInternal.cs">
      <Link>Microsoft\Data\SqlClient\SqlConnectionTimeoutErrorInternal.cs</Link>
    </Compile>
    <Compile Include="$(CommonSourceRoot)Microsoft\Data\SqlClient\SqlCredential.cs">
      <Link>Microsoft\Data\SqlClient\SqlCredential.cs</Link>
    </Compile>
    <Compile Include="$(CommonSourceRoot)Microsoft\Data\SqlClient\SqlDataAdapter.cs">
      <Link>Microsoft\Data\SqlClient\SqlDataAdapter.cs</Link>
    </Compile>
    <Compile Include="$(CommonSourceRoot)Microsoft\Data\SqlClient\SqlDataReader.cs">
      <Link>Microsoft\Data\SqlClient\SqlDataReader.cs</Link>
    </Compile>
    <Compile Include="$(CommonSourceRoot)Microsoft\Data\SqlClient\SqlDbColumn.cs">
      <Link>Microsoft\Data\SqlClient\SqlDbColumn.cs</Link>
    </Compile>
    <Compile Include="$(CommonSourceRoot)Microsoft\Data\SqlClient\SqlDelegatedTransaction.cs">
      <Link>Microsoft\Data\SqlClient\SqlDelegatedTransaction.cs</Link>
    </Compile>
    <Compile Include="$(CommonSourceRoot)Microsoft\Data\SqlClient\SqlDependency.cs">
      <Link>Microsoft\Data\SqlClient\SqlDependency.cs</Link>
    </Compile>
    <Compile Include="$(CommonSourceRoot)Microsoft\Data\SqlClient\SqlDependencyListener.cs">
      <Link>Microsoft\Data\SqlClient\SqlDependencyListener.cs</Link>
    </Compile>
    <Compile Include="$(CommonSourceRoot)Microsoft\Data\SqlClient\SqlDependencyUtils.cs">
      <Link>Microsoft\Data\SqlClient\SqlDependencyUtils.cs</Link>
    </Compile>
    <Compile Include="$(CommonSourceRoot)Microsoft\Data\SqlClient\SqlDependencyUtils.AppDomain.cs">
      <Link>Microsoft\Data\SqlClient\SqlDependencyUtils.AppDomain.cs</Link>
    </Compile>
    <Compile Include="$(CommonSourceRoot)Microsoft\Data\SqlClient\SqlDependencyUtils.AssemblyLoadContext.cs">
      <Link>Microsoft\Data\SqlClient\SqlDependencyUtils.AssemblyLoadContext.cs</Link>
    </Compile>
    <Compile Include="$(CommonSourceRoot)Microsoft\Data\SqlClient\SqlEnclaveAttestationParameters.Crypto.cs">
      <Link>Microsoft\Data\SqlClient\SqlEnclaveAttestationParameters.Crypto.cs</Link>
    </Compile>
    <Compile Include="$(CommonSourceRoot)Microsoft\Data\SqlClient\SqlEnclaveSession.cs">
      <Link>Microsoft\Data\SqlClient\SqlEnclaveSession.cs</Link>
    </Compile>
    <Compile Include="$(CommonSourceRoot)Microsoft\Data\SqlClient\SqlEnums.cs">
      <Link>Microsoft\Data\SqlClient\SqlEnums.cs</Link>
    </Compile>
    <Compile Include="$(CommonSourceRoot)Microsoft\Data\SqlClient\SqlEnvChange.cs">
      <Link>Microsoft\Data\SqlClient\SqlEnvChange.cs</Link>
    </Compile>
    <Compile Include="$(CommonSourceRoot)Microsoft\Data\SqlClient\SqlError.cs">
      <Link>Microsoft\Data\SqlClient\SqlError.cs</Link>
    </Compile>
    <Compile Include="$(CommonSourceRoot)Microsoft\Data\SqlClient\SqlErrorCollection.cs">
      <Link>Microsoft\Data\SqlClient\SqlErrorCollection.cs</Link>
    </Compile>
    <Compile Include="$(CommonSourceRoot)Microsoft\Data\SqlClient\SqlException.cs">
      <Link>Microsoft\Data\SqlClient\SqlException.cs</Link>
    </Compile>
    <Compile Include="$(CommonSourceRoot)Microsoft\Data\SqlClient\SQLFallbackDNSCache.cs">
      <Link>Microsoft\Data\SqlClient\SQLFallbackDNSCache.cs</Link>
    </Compile>
    <Compile Include="$(CommonSourceRoot)Microsoft\Data\SqlClient\SqlInfoMessageEvent.cs">
      <Link>Microsoft\Data\SqlClient\SqlInfoMessageEvent.cs</Link>
    </Compile>
    <Compile Include="$(CommonSourceRoot)Microsoft\Data\SqlClient\SqlInfoMessageEventHandler.cs">
      <Link>Microsoft\Data\SqlClient\SqlInfoMessageEventHandler.cs</Link>
    </Compile>
    <Compile Include="$(CommonSourceRoot)Microsoft\Data\SqlClient\SqlInternalConnection.cs">
      <Link>Microsoft\Data\SqlClient\SqlInternalConnection.cs</Link>
    </Compile>
    <Compile Include="$(CommonSourceRoot)Microsoft\Data\SqlClient\SqlInternalConnectionTds.cs">
      <Link>Microsoft\Data\SqlClient\SqlInternalConnectionTds.cs</Link>
    </Compile>
    <Compile Include="$(CommonSourceRoot)Microsoft\Data\SqlClient\SqlInternalTransaction.cs">
      <Link>Microsoft\Data\SqlClient\SqlInternalTransaction.cs</Link>
    </Compile>
    <Compile Include="$(CommonSourceRoot)Microsoft\Data\SqlClient\SqlMetaDataFactory.cs">
      <Link>Microsoft\Data\SqlClient\SqlMetaDataFactory.cs</Link>
    </Compile>
    <Compile Include="$(CommonSourceRoot)Microsoft\Data\SqlClient\SqlNotificationEventArgs.cs">
      <Link>Microsoft\Data\SqlClient\SqlNotificationEventArgs.cs</Link>
    </Compile>
    <Compile Include="$(CommonSourceRoot)Microsoft\Data\SqlClient\SqlNotificationInfo.cs">
      <Link>Microsoft\Data\SqlClient\SqlNotificationInfo.cs</Link>
    </Compile>
    <Compile Include="$(CommonSourceRoot)Microsoft\Data\SqlClient\SqlNotificationSource.cs">
      <Link>Microsoft\Data\SqlClient\SqlNotificationSource.cs</Link>
    </Compile>
    <Compile Include="$(CommonSourceRoot)Microsoft\Data\SqlClient\SqlNotificationType.cs">
      <Link>Microsoft\Data\SqlClient\SqlNotificationType.cs</Link>
    </Compile>
    <Compile Include="$(CommonSourceRoot)Microsoft\Data\SqlClient\SqlParameter.cs">
      <Link>Microsoft\Data\SqlClient\SqlParameter.cs</Link>
    </Compile>
    <Compile Include="$(CommonSourceRoot)Microsoft\Data\SqlClient\SqlParameterCollection.cs">
      <Link>Microsoft\Data\SqlClient\SqlParameterCollection.cs</Link>
    </Compile>
    <Compile Include="$(CommonSourceRoot)Microsoft\Data\SqlClient\SqlQueryMetadataCache.cs">
      <Link>Microsoft\Data\SqlClient\SqlQueryMetadataCache.cs</Link>
    </Compile>
    <Compile Include="$(CommonSourceRoot)Microsoft\Data\SqlClient\SqlReferenceCollection.cs">
      <Link>Microsoft\Data\SqlClient\SqlReferenceCollection.cs</Link>
    </Compile>
    <Compile Include="$(CommonSourceRoot)Microsoft\Data\SqlClient\SqlRowUpdatedEvent.cs">
      <Link>Microsoft\Data\SqlClient\SqlRowUpdatedEvent.cs</Link>
    </Compile>
    <Compile Include="$(CommonSourceRoot)Microsoft\Data\SqlClient\SqlRowUpdatedEventHandler.cs">
      <Link>Microsoft\Data\SqlClient\SqlRowUpdatedEventHandler.cs</Link>
    </Compile>
    <Compile Include="$(CommonSourceRoot)Microsoft\Data\SqlClient\SqlRowUpdatingEvent.cs">
      <Link>Microsoft\Data\SqlClient\SqlRowUpdatingEvent.cs</Link>
    </Compile>
    <Compile Include="$(CommonSourceRoot)Microsoft\Data\SqlClient\SqlRowUpdatingEventHandler.cs">
      <Link>Microsoft\Data\SqlClient\SqlRowUpdatingEventHandler.cs</Link>
    </Compile>
    <Compile Include="$(CommonSourceRoot)Microsoft\Data\SqlClient\SqlSecurityUtility.cs">
      <Link>Microsoft\Data\SqlClient\SqlSecurityUtility.cs</Link>
    </Compile>
    <Compile Include="$(CommonSourceRoot)Microsoft\Data\SqlClient\SqlSequentialStream.cs">
      <Link>Microsoft\Data\SqlClient\SqlSequentialStream.cs</Link>
    </Compile>
    <Compile Include="$(CommonSourceRoot)Microsoft\Data\SqlClient\SqlSequentialTextReader.cs">
      <Link>Microsoft\Data\SqlClient\SqlSequentialTextReader.cs</Link>
    </Compile>
    <Compile Include="$(CommonSourceRoot)Microsoft\Data\SqlClient\SqlStatistics.cs">
      <Link>Microsoft\Data\SqlClient\SqlStatistics.cs</Link>
    </Compile>
    <Compile Include="$(CommonSourceRoot)Microsoft\Data\SqlClient\SqlStream.cs">
      <Link>Microsoft\Data\SqlClient\SqlStream.cs</Link>
    </Compile>
    <Compile Include="$(CommonSourceRoot)Microsoft\Data\SqlClient\SqlSymmetricKeyCache.cs">
      <Link>Microsoft\Data\SqlClient\SqlSymmetricKeyCache.cs</Link>
    </Compile>
    <Compile Include="$(CommonSourceRoot)Microsoft\Data\SqlClient\SqlTransaction.cs">
      <Link>Microsoft\Data\SqlClient\SqlTransaction.cs</Link>
    </Compile>
    <Compile Include="$(CommonSourceRoot)Microsoft\Data\SqlClient\SqlUdtInfo.cs">
      <Link>Microsoft\Data\SqlClient\SqlUdtInfo.cs</Link>
    </Compile>
    <Compile Include="$(CommonSourceRoot)Microsoft\Data\SqlClient\SqlUtil.cs">
      <Link>Microsoft\Data\SqlClient\SqlUtil.cs</Link>
    </Compile>
    <Compile Include="$(CommonSourceRoot)Microsoft\Data\SqlClient\SSPI\NativeSspiContextProvider.windows.cs">
      <Link>Microsoft\Data\SqlClient\SSPI\NativeSspiContextProvider.windows.cs</Link>
    </Compile>
    <Compile Include="$(CommonSourceRoot)Microsoft\Data\SqlClient\SSPI\NegotiateSspiContextProvider.cs">
      <Link>Microsoft\Data\SqlClient\SSPI\NegotiateSspiContextProvider.cs</Link>
    </Compile>
    <Compile Include="$(CommonSourceRoot)Microsoft\Data\SqlClient\SSPI\SspiAuthenticationParameters.cs">
      <Link>Microsoft\Data\SqlClient\SSPI\SspiAuthenticationParameters.cs</Link>
    </Compile>
    <Compile Include="$(CommonSourceRoot)Microsoft\Data\SqlClient\SSPI\SspiContextProvider.cs">
      <Link>Microsoft\Data\SqlClient\SSPI\SspiContextProvider.cs</Link>
    </Compile>
    <Compile Include="$(CommonSourceRoot)Microsoft\Data\SqlClient\Utilities\ObjectPool.cs">
      <Link>Microsoft\Data\SqlClient\Utilities\ObjectPool.cs</Link>
    </Compile>
    <Compile Include="$(CommonSourceRoot)Microsoft\Data\SqlClient\Utilities\ObjectPools.cs">
      <Link>Microsoft\Data\SqlClient\Utilities\ObjectPools.cs</Link>
    </Compile>
    <Compile Include="$(CommonSourceRoot)Microsoft\Data\SqlClient\TdsEnums.cs">
      <Link>Microsoft\Data\SqlClient\TdsEnums.cs</Link>
    </Compile>
    <Compile Include="$(CommonSourceRoot)Microsoft\Data\SqlClient\TdsParameterSetter.cs">
      <Link>Microsoft\Data\SqlClient\TdsParameterSetter.cs</Link>
    </Compile>
    <Compile Include="$(CommonSourceRoot)Microsoft\Data\SqlClient\TdsParser.cs">
      <Link>Microsoft\Data\SqlClient\TdsParser.cs</Link>
    </Compile>
    <Compile Include="$(CommonSourceRoot)Microsoft\Data\SqlClient\TdsParserHelperClasses.cs">
      <Link>Microsoft\Data\SqlClient\TdsParserHelperClasses.cs</Link>
    </Compile>
    <Compile Include="$(CommonSourceRoot)Microsoft\Data\SqlClient\TdsParserSafeHandles.windows.cs">
      <Link>Microsoft\Data\SqlClient\TdsParserSafeHandles.windows.cs</Link>
    </Compile>
    <Compile Include="$(CommonSourceRoot)Microsoft\Data\SqlClient\TdsParserStateObject.cs">
      <Link>Microsoft\Data\SqlClient\TdsParserStateObject.cs</Link>
    </Compile>
    <Compile Include="$(CommonSourceRoot)Microsoft\Data\SqlClient\TdsParserStateObject.Multiplexer.cs">
      <Link>Microsoft\Data\SqlClient\TdsParserStateObject.Multiplexer.cs</Link>
    </Compile>
    <Compile Include="$(CommonSourceRoot)Microsoft\Data\SqlClient\TdsParserStateObjectFactory.unix.cs">
      <Link>Microsoft\Data\SqlClient\TdsParserStateObjectFactory.unix.cs</Link>
    </Compile>
    <Compile Include="$(CommonSourceRoot)Microsoft\Data\SqlClient\TdsParserStateObjectFactory.windows.cs">
      <Link>Microsoft\Data\SqlClient\TdsParserStateObjectFactory.windows.cs</Link>
    </Compile>
    <Compile Include="$(CommonSourceRoot)Microsoft\Data\SqlClient\TdsParserStateObjectManaged.netcore.cs">
      <Link>Microsoft\Data\SqlClient\TdsParserStateObjectManaged.netcore.cs</Link>
    </Compile>
    <Compile Include="$(CommonSourceRoot)Microsoft\Data\SqlClient\TdsParserStateObjectNative.windows.cs">
      <Link>Microsoft\Data\SqlClient\TdsParserStateObjectNative.windows.cs</Link>
    </Compile>
    <Compile Include="$(CommonSourceRoot)Microsoft\Data\SqlClient\TdsParserStaticMethods.cs">
      <Link>Microsoft\Data\SqlClient\TdsParserStaticMethods.cs</Link>
    </Compile>
    <Compile Include="$(CommonSourceRoot)Microsoft\Data\SqlClient\TdsRecordBufferSetter.cs">
      <Link>Microsoft\Data\SqlClient\TdsRecordBufferSetter.cs</Link>
    </Compile>
    <Compile Include="$(CommonSourceRoot)Microsoft\Data\SqlClient\TdsParserSessionPool.cs">
      <Link>Microsoft\Data\SqlClient\TdsParserSessionPool.cs</Link>
    </Compile>
    <Compile Include="$(CommonSourceRoot)Microsoft\Data\SqlClient\TdsValueSetter.cs">
      <Link>Microsoft\Data\SqlClient\TdsValueSetter.cs</Link>
    </Compile>
    <Compile Include="$(CommonSourceRoot)Microsoft\Data\SqlClient\TransactionRequest.cs">
      <Link>Microsoft\Data\SqlClient\TransactionRequest.cs</Link>
    </Compile>
    <Compile Include="$(CommonSourceRoot)Microsoft\Data\SqlClient\UserAgent\UserAgentInfo.cs">
      <Link>Microsoft\Data\SqlClient\UserAgent\UserAgentInfo.cs</Link>
    </Compile>
    <Compile Include="$(CommonSourceRoot)Microsoft\Data\SqlClient\UserAgent\UserAgentInfoDto.cs">
      <Link>Microsoft\Data\SqlClient\UserAgent\UserAgentInfoDto.cs</Link>
    </Compile>
    <Compile Include="$(CommonSourceRoot)Microsoft\Data\SqlClient\VirtualSecureModeEnclaveProvider.cs">
      <Link>Microsoft\Data\SqlClient\VirtualSecureModeEnclaveProvider.cs</Link>
    </Compile>
    <Compile Include="$(CommonSourceRoot)Microsoft\Data\SqlClient\VirtualSecureModeEnclaveProviderBase.cs">
      <Link>Microsoft\Data\SqlClient\VirtualSecureModeEnclaveProviderBase.cs</Link>
    </Compile>
    <Compile Include="$(CommonSourceRoot)Microsoft\Data\SqlDbTypeExtensions.cs">
      <Link>Microsoft\Data\SqlDbTypeExtensions.cs</Link>
    </Compile>
<<<<<<< HEAD
=======
    <Compile Include="$(CommonSourceRoot)Microsoft\Data\SqlTypes\SqlFileStream.netcore.unix.cs">
      <Link>Microsoft\Data\SqlTypes\SqlFileStream.netcore.unix.cs</Link>
    </Compile>
    <Compile Include="$(CommonSourceRoot)Microsoft\Data\SqlTypes\SqlFileStream.windows.cs">
      <Link>Microsoft\Data\SqlTypes\SqlFileStream.windows.cs</Link>
    </Compile>
    <Compile Include="$(CommonSourceRoot)Microsoft\Data\SqlTypes\SqlJson.cs">
      <Link>Microsoft\Data\SqlTypes\SqlJson.cs</Link>
    </Compile>
    <Compile Include="$(CommonSourceRoot)Microsoft\Data\SqlTypes\SQLResource.cs">
      <Link>Microsoft\Data\SQLTypes\SQLResource.cs</Link>
    </Compile>
>>>>>>> 9bce6ad9
    <Compile Include="$(CommonSourceRoot)Microsoft\Data\SqlTypes\SqlTypeWorkarounds.cs">
      <Link>Microsoft\Data\SqlTypes\SqlTypeWorkarounds.cs</Link>
    </Compile>
    <Compile Include="$(CommonSourceRoot)Microsoft\Data\SqlTypes\SqlVector.cs">
      <Link>Microsoft\Data\SqlTypes\SqlVector.cs</Link>
    </Compile>
    <Compile Include="$(CommonSourceRoot)Resources\ResCategoryAttribute.cs">
      <Link>Resources\ResCategoryAttribute.cs</Link>
    </Compile>
    <Compile Include="$(CommonSourceRoot)Resources\ResDescriptionAttribute.cs">
      <Link>Resources\ResDescriptionAttribute.cs</Link>
    </Compile>
    <Compile Include="$(CommonSourceRoot)Resources\StringsHelper.cs">
      <Link>Resources\StringsHelper.cs</Link>
    </Compile>
    <Compile Include="$(CommonSourceRoot)TypeForwards.netcore.cs">
      <Link>TypeForwards.netcore.cs</Link>
    </Compile>
  </ItemGroup>

  <!-- Resource Files ================================================== -->
  <ItemGroup>
    <!-- Linker directives to replace UseManagedNetworking with a constant if consumer specifies -->
    <!-- the app context switch in their csproj. -->
    <EmbeddedResource Include="$(CommonSourceRoot)Resources\ILLink.Substitutions.xml"
                      Condition="'$(OSGroup.ToUpper())' == 'WINDOWS_NT'">
      <Link>Resources\ILLink.Substitutions.xml</Link>
    </EmbeddedResource>

    <EmbeddedResource Include="$(CommonSourceRoot)Resources\Microsoft.Data.SqlClient.SqlMetaData.xml">
      <Link>Resources\Microsoft.Data.SqlCLient.SqlMetaData.xml</Link>
      <LogicalName>Microsoft.Data.SqlClient.SqlMetaData.xml</LogicalName> <!-- @TODO: How necessary is this? -->
    </EmbeddedResource>

    <!-- Base strings in English -->
    <EmbeddedResource Include="$(CommonSourceRoot)Resources\Strings.resx">
      <Link>Resources\Strings.resx</Link>
      <LogicalName>Microsoft.Data.SqlClient.Resources.Strings.resources</LogicalName>
      <Generator>ResXFileCodeGenerator</Generator>
      <LastGenOutput>Strings.Designer.cs</LastGenOutput>
      <CustomToolNamespace>System</CustomToolNamespace>
    </EmbeddedResource>

    <!-- Includes all strings that have been translated -->
    <EmbeddedResource Include="$(CommonSourceRoot)Resources\Strings.*.resx">
      <Link>Resources\%(RecursiveDir)%(Filename)%(Extension)</Link>
      <LogicalName>Microsoft.Data.SqlCLient.Resources.%(Filename).resources</LogicalName>
    </EmbeddedResource>

    <!-- Strings designer that depends on the resx -->
    <Compile Include="$(CommonSourceRoot)Resources\Strings.Designer.cs">
      <Link>Resources\Strings.Designer.cs</Link>
      <DesignTime>True</DesignTime>
      <AutoGen>True</AutoGen>
      <DependentUpon>Strings.resx</DependentUpon>
    </Compile>
  </ItemGroup>

  <!-- Package References ============================================== -->
  <ItemGroup>
    <PackageReference Include="Azure.Core" />
    <PackageReference Include="Azure.Identity" />
    <PackageReference Include="Microsoft.Bcl.Cryptography" />
    <PackageReference Include="Microsoft.Data.SqlClient.SNI.runtime" />
    <PackageReference Include="Microsoft.Extensions.Caching.Memory" />
    <PackageReference Include="Microsoft.IdentityModel.JsonWebTokens" />
    <PackageReference Include="Microsoft.IdentityModel.Protocols.OpenIdConnect" />
    <PackageReference Include="Microsoft.SqlServer.Server" />
    <PackageReference Include="System.Configuration.ConfigurationManager" />
    <PackageReference Include="System.Security.Cryptography.Pkcs" />
  </ItemGroup>

  <!-- CodeGen Targets ================================================= -->
  <Import Project="$(ToolsDir)targets\GenerateThisAssemblyCs.targets" />
  <Import Project="$(ToolsDir)targets\ResolveContract.targets" Condition="'$(OSGroup)' == 'AnyOS'" />
  <Import Project="$(ToolsDir)targets\NotSupported.targets" Condition="'$(OSGroup)' == 'AnyOS'" />
</Project><|MERGE_RESOLUTION|>--- conflicted
+++ resolved
@@ -1007,8 +1007,6 @@
     <Compile Include="$(CommonSourceRoot)Microsoft\Data\SqlDbTypeExtensions.cs">
       <Link>Microsoft\Data\SqlDbTypeExtensions.cs</Link>
     </Compile>
-<<<<<<< HEAD
-=======
     <Compile Include="$(CommonSourceRoot)Microsoft\Data\SqlTypes\SqlFileStream.netcore.unix.cs">
       <Link>Microsoft\Data\SqlTypes\SqlFileStream.netcore.unix.cs</Link>
     </Compile>
@@ -1018,10 +1016,6 @@
     <Compile Include="$(CommonSourceRoot)Microsoft\Data\SqlTypes\SqlJson.cs">
       <Link>Microsoft\Data\SqlTypes\SqlJson.cs</Link>
     </Compile>
-    <Compile Include="$(CommonSourceRoot)Microsoft\Data\SqlTypes\SQLResource.cs">
-      <Link>Microsoft\Data\SQLTypes\SQLResource.cs</Link>
-    </Compile>
->>>>>>> 9bce6ad9
     <Compile Include="$(CommonSourceRoot)Microsoft\Data\SqlTypes\SqlTypeWorkarounds.cs">
       <Link>Microsoft\Data\SqlTypes\SqlTypeWorkarounds.cs</Link>
     </Compile>
