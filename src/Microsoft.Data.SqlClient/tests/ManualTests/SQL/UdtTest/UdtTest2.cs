--- conflicted
+++ resolved
@@ -527,7 +527,6 @@
                     StringBuilder builder = new StringBuilder();
                     for (int i = 0; i < syncSchemaTable.Rows.Count; i++)
                     {
-<<<<<<< HEAD
                         DataRow syncRow = syncSchemaTable.Rows[i];
 
                         for (int j = 0; j < syncSchemaTable.Columns.Count; j++)
@@ -535,11 +534,6 @@
                             DataColumn syncColumn = syncSchemaTable.Columns[j];
 
                             builder.Append(syncRow[syncColumn] + ", ");
-=======
-                        foreach (DataColumn col in t.Columns)
-                        {
-                            builder.Append(row[col] + ", ");
->>>>>>> c2554ad6
                         }
 
                         builder.AppendLine();
